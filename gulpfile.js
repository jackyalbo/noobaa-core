'use strict';

var gulp = require('gulp');
var gutil = require('gulp-util');
// var gulp_debug = require('gulp-debug');
// var gulp_replace = require('gulp-replace');
// var gulp_filter = require('gulp-filter');
var gulp_size = require('gulp-size');
var gulp_concat = require('gulp-concat');
var gulp_cached = require('gulp-cached');
var gulp_newer = require('gulp-newer');
var gulp_plumber = require('gulp-plumber');
var gulp_notify = require('gulp-notify');
var gulp_less = require('gulp-less');
var gulp_uglify = require('gulp-uglify');
var gulp_minify_css = require('gulp-minify-css');
var gulp_rename = require('gulp-rename');
var gulp_tar = require('gulp-tar');
var gulp_gzip = require('gulp-gzip');
var gulp_json_editor = require('gulp-json-editor');
var gulp_ng_template = require('gulp-angular-templatecache');
var gulp_jshint = require('gulp-jshint');
var jshint_stylish = require('jshint-stylish');
var vinyl_buffer = require('vinyl-buffer');
var vinyl_source_stream = require('vinyl-source-stream');
var browserify = require('browserify');
var event_stream = require('event-stream');
var gulp_mocha = require('gulp-mocha');
var gulp_istanbul = require('gulp-istanbul');
// var fs = require('fs');
var path = require('path');
var child_process = require('child_process');
var dotenv = require('dotenv');
var through2 = require('through2');
var bower = require('bower');
var Q = require('q');
var _ = require('lodash');

if (!process.env.PORT) {
    console.log('loading .env file ( no foreman ;)');
    dotenv.load();
}

var active_server;
var build_on_premise = false;
var skip_install = false;
for (var arg_idx = 0; arg_idx < process.argv.length; arg_idx++) {
    if (process.argv[arg_idx] === '--on_premise') {
        build_on_premise = true;
    }
    if (process.argv[arg_idx] === '--skip_install') {
        skip_install = true;
    }
}

function leave_no_wounded(err) {
    if (err) {
        console.log(err.stack);
    }
    if (active_server) {
        console.log('LEAVE NO WOUNDED - kill active server', active_server.pid);
        active_server.removeAllListeners('error');
        active_server.removeAllListeners('exit');
        active_server.kill('SIGKILL');
    }
    gutil.beep();
    gutil.beep();
    process.exit();
}
process.on("uncaughtException", leave_no_wounded);
process.on("SIGINT", leave_no_wounded);
process.on("SIGTERM", leave_no_wounded);


var PATHS = {
    css: 'src/css/**/*',
    css_candidates: ['src/css/styles.less'],

    assets: {
        'build/public': [
            'node_modules/video.js/dist/video-js/video-js.swf',
        ],
        'build/public/css': [],
        'build/public/fonts': [
            'node_modules/bootstrap/dist/fonts/*',
            'node_modules/font-awesome/fonts/*',
            'bower_components/bootstrap-material-design/fonts/*',
        ],
        'build/public/css/font': [
            'node_modules/video.js/dist/video-js/font/*',
        ],
    },

    ngview: 'src/ngview/**/*',
    scripts: ['src/**/*.js', '*.js'],
    test_scripts: 'src/**/test*.js',
    html_scripts: [
        // 'src/views/adminoobaa.html'
    ],

    server_main: 'src/server/web_server.js',
    client_bundle: 'src/client/index.js',
    // agent_bundle: 'src/agent/index.js',
    client_externals: [
        'node_modules/bootstrap/dist/js/bootstrap.js',
        'vendor/arrive-2.0.0.min.js', // needed by material for dynamic content
        'bower_components/bootstrap-material-design/scripts/material.js',
        'bower_components/bootstrap-material-design/scripts/ripples.js',
        'bower_components/bootstrap-sidebar/dist/js/sidebar.js',
        'bower_components/datetimepicker/jquery.datetimepicker.js',
        'bower_components/ladda/js/spin.js',
        'bower_components/ladda/js/ladda.js',
        'bower_components/alertify.js/lib/alertify.js',
        'node_modules/selectize/dist/js/standalone/selectize.js',
        'node_modules/video.js/dist/video-js/video.dev.js',
        // 'vendor/flowplayer-5.4.6/flowplayer.js',
    ],

    agent_sources: [
        'src/agent/**/*.js',
        'src/rpc/**/*.js',
        'src/api/**/*.js',
        'src/util/**/*.js',
    ],

    NVA_Package_sources: [
        'src/api/**/*.*',
        'src/client/**/*.*',
        'src/css/**/*.*',
        'src/deploy/**/*.*',
        'src/ngview/**/*.*',
        'src/rpc/**/*.*',
        'src/s3/**/*.*',
        'src/server/**/*.*',
        'src/util/**/*.*',
        'src/views/**/*.*',
    ],
};

var SRC_DONT_READ = {
    read: false
};

function gulp_size_log(title) {
    return gulp_size({
        title: title
    });
}

function simple_bower() {
    // create a pass through stream
    var done;
    var stream = through2.obj(function(file, enc, callback) {
        var self = this;
        if (done) {
            self.push(file);
            callback();
            return;
        }
        done = true;
        bower.commands
            .install([], {}, {
                directory: './bower_components'
            })
            .on('log', function(result) {
                gutil.log('bower', gutil.colors.cyan(result.id), result.message);
            })
            .on('error', function(error) {
                stream.emit('error', new gutil.PluginError('simple_bower', error));
                stream.end();
                callback();
            })
            .on('end', function() {
                self.push(file);
                stream.end();
                callback();
            });
    });
    return stream;
}

function candidate(candidate_src) {
    var done;
    var stream = through2.obj(function(file, enc, callback) {
        var self = this;
        if (done) {
            return callback();
        }
        done = true;
        gulp.src(candidate_src)
            .pipe(through2.obj(function(c_file, c_enc, c_callback) {
                self.push(c_file);
                c_callback();
            }, function() {
                callback();
            }));
    });
    return stream;
}

function pack(dest, name) {
    var pkg_stream = gulp
        .src('package.json')
        .pipe(gulp_json_editor(function(json) {
            var deps = _.omit(json.dependencies, function(val, key) {
                return /^gulp/.test(key) ||
                    /^vinyl/.test(key) ||
                    /^jshint/.test(key) ||
                    /^browserify/.test(key) ||
                    _.contains([
                        'bower',
                        'mocha',
                    ], key);
            });
            return {
                name: 'noobaa-NVA',
                version: '0.0.0',
                private: true,
                main: 'index.js',
                dependencies: deps,
            };
        })).on('error', gutil.log);

    var src_stream = gulp
        .src(PATHS.NVA_Package_sources, {
            base: 'src'
        })
        .pipe(gulp_rename(function(p) {
            p.dirname = path.join('src', p.dirname);
        }));
    // TODO bring back uglify .pipe(gulp_uglify());

    var images_stream = gulp
        .src(['images/**/*', ], {
            base: 'images'
        })
        .pipe(gulp_rename(function(p) {
            p.dirname = path.join('images', p.dirname);
        }));

    var node_modules_stream = gulp
        .src(['node_modules/**/*',
            '!node_modules/gulp*/**/*',
            '!node_modules/heapdump/**/*',
            '!node_modules/bower/**/*',
            '!node_modules/bcrypt/**/*',
            '!node_modules/node-inspector/**/*'
        ], {
            base: 'node_modules'
        })
        .pipe(gulp_rename(function(p) {
            p.dirname = path.join('node_modules', p.dirname);
        }));



    var basejs_stream = gulp
        .src(['bower.json', 'config.js', 'gulpfile.js', '.jshintrc'], {});

    var vendor_stream = gulp
        .src(['vendor/**/*', ], {})
        .pipe(gulp_rename(function(p) {
            p.dirname = path.join('vendor', p.dirname);
        }));

    var agent_distro = gulp
        .src(['src/build/windows/noobaa_setup.exe'], {})
        .pipe(gulp_rename(function(p) {
            p.dirname = path.join('deployment', p.dirname);
        }));

    var build_stream = gulp
        .src(['build/public/**/*', ], {})
        .pipe(gulp_rename(function(p) {
            p.dirname = path.join('build/public', p.dirname);
        }));


    return event_stream
        .merge(pkg_stream, src_stream, images_stream, basejs_stream,
            vendor_stream, agent_distro, build_stream, node_modules_stream)
        .pipe(gulp_rename(function(p) {
            p.dirname = path.join('noobaa-core', p.dirname);
        }))
        .pipe(gulp_tar(name))
        .pipe(gulp_gzip())
        // .pipe(gulp_size_log(NAME))
        .pipe(gulp.dest(dest));
}

var PLUMB_CONF = {
    errorHandler: gulp_notify.onError("Error: <%= error.message %>")
};

gulp.task('bower', function() {
    var DEST = 'build';
    var NAME = 'bower.json';
    return gulp
        .src(NAME)
        .pipe(gulp_plumber(PLUMB_CONF))
        .pipe(gulp_newer(path.join(DEST, NAME)))
        .pipe(simple_bower())
        .pipe(gulp.dest(DEST));
});

gulp.task('assets', ['bower'], function() {
    return Q.all(_.map(PATHS.assets,
        function(src, target) {
            return gulp.src(src)
                .pipe(gulp_plumber(PLUMB_CONF))
                .pipe(gulp_newer(target))
                .pipe(gulp.dest(target));
        }
    ));
});

gulp.task('css', ['bower'], function() {
    var DEST = 'build/public/css';
    var NAME = 'styles.css';
    var NAME_MIN = 'styles.min.css';
    return gulp
        .src(PATHS.css, SRC_DONT_READ)
        .pipe(gulp_plumber(PLUMB_CONF))
        .pipe(gulp_newer(path.join(DEST, NAME)))
        .pipe(candidate(PATHS.css_candidates))
        .pipe(gulp_less())
        .pipe(gulp_rename(NAME))
        .pipe(gulp_size_log(NAME))
        .pipe(gulp.dest(DEST))
        .pipe(gulp_minify_css())
        .pipe(gulp_rename(NAME_MIN))
        .pipe(gulp_size_log(NAME_MIN))
        .pipe(gulp.dest(DEST));
});

gulp.task('ng', function() {
    var DEST = 'build/public/js';
    var NAME = 'templates.js';
    return gulp
        .src(PATHS.ngview)
        .pipe(gulp_plumber(PLUMB_CONF))
        .pipe(gulp_newer(path.join(DEST, NAME)))
        .pipe(gulp_ng_template({
            standalone: true
        }))
        .pipe(gulp_size_log(NAME))
        .pipe(gulp.dest(DEST));
});

gulp.task('jshint', function() {
    return gulp
        .src(_.flatten([PATHS.scripts, PATHS.html_scripts]))
        .pipe(gulp_plumber(PLUMB_CONF))
        .pipe(gulp_cached('jshint'))
        .pipe(gulp_jshint.extract())
        .pipe(gulp_jshint())
        .pipe(gulp_jshint.reporter(jshint_stylish));
    // TODO uncomment once we fix issues
    // .pipe(gulp_jshint.reporter('fail'));
});

gulp.task('agent', ['jshint'], function() {
    var DEST = 'build/public';
    var BUILD_DEST = 'build/windows';
    var NAME = 'noobaa-agent.tar';

    var pkg_stream = gulp
        .src('package.json')
        .pipe(gulp_json_editor(function(json) {
            var deps = _.omit(json.dependencies, function(val, key) {
                return /^gulp/.test(key) ||
                    /^vinyl/.test(key) ||
                    /^jshint/.test(key) ||
                    /^browserify/.test(key) ||
                    _.contains([
                        'bower',
                        'mocha',
                        'mongoose',
                        'bcrypt',
                        'font-awesome',
                        'bootstrap',
                        'animate.css',
                        'video.js',
                        'heapdump',
                        'atom-shell',
                        'gulp',
                        'browserify',
                        'rebuild',
                        'nodetime',
                        'newrelic',
                        'memwatch'
                    ], key);
            });
            return {
                name: 'noobaa-agent',
                version: '0.0.0',
                private: true,
                bin: 'agent/agent_cli.js',
                main: 'agent/agent_cli.js',
                dependencies: deps,
            };
        })).on('error', gutil.log);

    var src_stream = gulp
        .src(PATHS.agent_sources, {
            base: 'src'
        });

    var basejs_stream = gulp
        .src(['config.js', ], {});

    // TODO bring back uglify .pipe(gulp_uglify());

    event_stream.pipe(gulp_rename(function(p) {
            p.dirname = path.join('package', p.dirname);
        }))
        .pipe(gulp.dest(BUILD_DEST));

    return event_stream
        .merge(pkg_stream, src_stream, basejs_stream)
        .pipe(gulp_rename(function(p) {
            p.dirname = path.join('package', p.dirname);
        }))
        .pipe(gulp_tar(NAME))
        .pipe(gulp_gzip())
        // .pipe(gulp_size_log(NAME))
        .pipe(gulp.dest(DEST));
});

gulp.task('build_agent_distro', ['agent'], function() {
    var build_params = [];
    if (build_on_premise === true) {
        build_params = ['--on_premise',
                        '--clean=false'];
    }
    var build_script = child_process.spawn('src/deploy/build_atom_agent_win.sh', build_params, {
        cwd: process.cwd()
    });
    var stdout = '',
        stderr = '';

    build_script.stdout.setEncoding('utf8');

    build_script.stdout.on('data', function(data) {
        stdout += data;
        gutil.log(data);
    });

    build_script.stderr.setEncoding('utf8');
    build_script.stderr.on('data', function(data) {
        stderr += data;
        gutil.log(data);
    });
});
gulp.task('build_rest_distro', function() {
    var build_params = [];
    if (build_on_premise === true) {
        build_params = ['--on_premise',
                        '--clean=false'];
    }
    var build_script = child_process.spawn('src/deploy/build_atom_rest_win.sh', build_params, {
        cwd: process.cwd()
    });
    var stdout = '',
        stderr = '';

    build_script.stdout.setEncoding('utf8');

    build_script.stdout.on('data', function(data) {
        stdout += data;
        gutil.log(data);
    });

    build_script.stderr.setEncoding('utf8');
    build_script.stderr.on('data', function(data) {
        stderr += data;
        gutil.log(data);
    });
});

<<<<<<< HEAD
gulp.task('package_build', ['jshint', 'install', 'build_agent_distro','build_rest_distro'], function() {
=======
function package_build_task() {
>>>>>>> 5018fb67
    var DEST = 'build/public';
    var NAME = 'noobaa-NVA.tar';

    //Remove previously build package
    return Q.nfcall(child_process.exec, 'rm -f ' + DEST + '/' + NAME + '.gz')
        .then(function(res) {
            return Q.nfcall(child_process.exec, 'cp -f src/deploy/NVA_build/upgrade_wrapper.sh ' + DEST)
                .then(function(res) {
                    //call for packing
                    return pack(DEST, NAME);
                });
        });
}

if (skip_install === true) {
  gulp.task('package_build', ['jshint', 'build_agent_distro'], function() {
    package_build_task();
  });
} else {
  gulp.task('package_build', ['jshint', 'install', 'build_agent_distro'], function() {
    package_build_task();
  });
}

gulp.task('client', ['bower', 'ng'], function() {
    var DEST = 'build/public/js';
    var NAME = 'index.js';
    var NAME_MIN = 'index.min.js';
    var bundler = browserify({
        entries: [
            './' + PATHS.client_bundle,
            // './' + PATHS.agent_bundle
        ],
        debug: true,

        // TODO this browserify config will not work in node-webkit....

        // bare is alias for both --no-builtins, --no-commondir,
        // and sets --insert-global-vars to just "__filename,__dirname".
        // This is handy if you want to run bundles in node.
        // bare: true,
        // detectGlobals: false,
        // list: true,
    });
    // using gulp_replace to fix collision of requires
    var client_bundle_stream = bundler.bundle()
        .pipe(vinyl_source_stream(NAME))
        .pipe(vinyl_buffer());
    // .pipe(gulp_replace(/\brequire\b/g, 'require_browserify'))
    // .pipe(gulp_replace(/\brequire_node\b/g, 'require'));
    var client_merged_stream = event_stream.merge(
        client_bundle_stream,
        gulp.src(PATHS.client_externals)
    );
    return client_merged_stream
        .pipe(gulp_plumber(PLUMB_CONF))
        .pipe(gulp_concat(NAME))
        .pipe(gulp_size_log(NAME))
        .pipe(gulp.dest(DEST))
        .pipe(gulp_cached(NAME))
        .pipe(gulp_uglify())
        .pipe(gulp_rename(NAME_MIN))
        .pipe(gulp_size_log(NAME_MIN))
        .pipe(gulp.dest(DEST));
});


gulp.task('mocha', function() {
    var mocha_options = {
        reporter: 'spec'
    };
    return gulp
        .src(PATHS.scripts)
        .pipe(gulp_istanbul())
        .pipe(gulp_istanbul.hookRequire()) // Force `require` to return covered files
        .on('finish', function() {
            return gulp.src(PATHS.test_scripts, SRC_DONT_READ)
                .pipe(gulp_mocha(mocha_options))
                .pipe(gulp_istanbul.writeReports());
        });
});

gulp.task('test', ['jshint', 'mocha']);


function serve() {
    if (active_server) {
        console.log(' ');
        console.log('~~~~~~~~~~~~~~~~~~~~~~~~~~~~~~');
        console.log('~~~      KILL SERVER       ~~~ (pid=' + active_server.pid + ')');
        console.log('~~~ (wait exit to respawn) ~~~');
        console.log('~~~~~~~~~~~~~~~~~~~~~~~~~~~~~~');
        console.log(' ');
        active_server.kill();
        return;
    }
    console.log(' ');
    console.log('~~~~~~~~~~~~~~~~~~~~~~');
    console.log('~~~  START SERVER  ~~~');
    console.log('~~~~~~~~~~~~~~~~~~~~~~');
    console.log(' ');
    active_server = child_process.fork(
        PATHS.server_main, []
    );
    active_server.on('error', function(err) {
        console.error(' ');
        console.error('~~~~~~~~~~~~~~~~~~~~~~');
        console.error('~~~  SERVER ERROR  ~~~', err);
        console.error('~~~~~~~~~~~~~~~~~~~~~~');
        console.error(' ');
        gutil.beep();
    });
    active_server.on('exit', function(code, signal) {
        console.error(' ');
        console.error('~~~~~~~~~~~~~~~~~~~~~~~~~~~~~~~');
        console.error('~~~       SERVER EXIT       ~~~ (rc=' + code + ')');
        console.error('~~~  (respawn in 1 second)  ~~~');
        console.error('~~~~~~~~~~~~~~~~~~~~~~~~~~~~~~~');
        console.error(' ');
        active_server = null;
        setTimeout(serve, 1);
    });
    gulp_notify('noobaa serving...').end('stam');
}

gulp.task('install', ['bower', 'assets', 'css', 'ng', 'jshint', 'client', 'agent']);
gulp.task('serve', [], serve);
gulp.task('install_and_serve', ['install'], serve);
gulp.task('install_css_and_serve', ['css'], serve);
gulp.task('install_client_and_serve', ['client'], serve);

gulp.task('start_dev', ['install_and_serve'], function() {
    gulp.watch([
        'src/css/**/*'
    ], ['install_css_and_serve']);
    gulp.watch([
        'src/api/**/*',
        'src/rpc/**/*',
        'src/util/**/*',
        'src/client/**/*',
        'src/ngview/**/*',
    ], ['install_client_and_serve']);
    gulp.watch([
        'src/agent/**/*',
        'src/s3/**/*',
        'src/server/**/*',
        'src/views/**/*',
    ], ['serve']);
});

gulp.task('start_prod', function() {
    var server_module = '.' + path.sep + PATHS.server_main;
    console.log('~~~ START PROD ~~~', server_module);
    require(server_module);
});

if (process.env.DEV_MODE === 'true') {
    gulp.task('start', ['start_dev']);
} else {
    gulp.task('start', ['start_prod']);
}

gulp.task('default', ['start']);<|MERGE_RESOLUTION|>--- conflicted
+++ resolved
@@ -478,11 +478,7 @@
     });
 });
 
-<<<<<<< HEAD
-gulp.task('package_build', ['jshint', 'install', 'build_agent_distro','build_rest_distro'], function() {
-=======
 function package_build_task() {
->>>>>>> 5018fb67
     var DEST = 'build/public';
     var NAME = 'noobaa-NVA.tar';
 
@@ -498,11 +494,11 @@
 }
 
 if (skip_install === true) {
-  gulp.task('package_build', ['jshint', 'build_agent_distro'], function() {
+  gulp.task('package_build', ['jshint', 'build_agent_distro','build_rest_distro'], function() {
     package_build_task();
   });
 } else {
-  gulp.task('package_build', ['jshint', 'install', 'build_agent_distro'], function() {
+  gulp.task('package_build', ['jshint', 'install', 'build_agent_distro','build_rest_distro'], function() {
     package_build_task();
   });
 }
