--- conflicted
+++ resolved
@@ -12,10 +12,7 @@
 # When changing this format make sure to change the relevant functions in os_utils
 #if $syslogfacility-text != 'local0' then @192.168.1.108:514
 &~
-<<<<<<< HEAD
-=======
-#if $syslogfacility-text != 'local0' then @192.168.1.108:514
->>>>>>> e23df3e1
+
 
 local1.*        /var/log/client_noobaa.log
 &~
