/* jshint node:true */
'use strict';

var _ = require('lodash');
var Q = require('q');
var fs = require('fs');
var os = require('os');
var pem = require('pem');
var util = require('util');
var path = require('path');
var http = require('http');
var https = require('https');
var assert = require('assert');
var crypto = require('crypto');
var express = require('express');
var express_morgan_logger = require('morgan');
var express_body_parser = require('body-parser');
var express_method_override = require('method-override');
var express_compress = require('compression');
var api = require('../api');
var rpc_http = require('../rpc/rpc_http');
var rpc_ws = require('../rpc/rpc_ws');
var rpc_nudp = require('../rpc/rpc_nudp');
var dbg = require('noobaa-util/debug_module')(__filename);
var LRUCache = require('../util/lru_cache');
var size_utils = require('../util/size_utils');
var ifconfig = require('../util/ifconfig');
var AgentStore = require('./agent_store');
// var config = require('../../config.js');
var diskspace = require('../util/diskspace_util');

module.exports = Agent;


/**
 *
 * AGENT
 *
 * the glorious noobaa agent.
 *
 */
function Agent(params) {
    var self = this;

    self.client = new api.Client({
        address: params.address
    });

    assert(params.node_name, 'missing param: node_name');
    self.node_name = params.node_name;
    self.token = params.token;
    self.prefered_port = params.prefered_port;
    self.prefered_secure_port = params.prefered_secure_port;
    self.storage_path = params.storage_path;

    if (self.storage_path) {
        assert(!self.token, 'unexpected param: token. ' +
            'with storage_path the token is expected in the file <storage_path>/token');

        self.store = new AgentStore(self.storage_path);
        self.store_cache = new LRUCache({
            name: 'AgentBlocksCache',
            max_length: 10,
            load: self.store.read_block.bind(self.store)
        });
    } else {
        assert(self.token, 'missing param: token. ' +
            'without storage_path the token must be provided as agent param');

        this.store = new AgentStore.MemoryStore();
        self.store_cache = new LRUCache({
            name: 'AgentBlocksCache',
            max_length: 1,
            load: self.store.read_block.bind(self.store)
        });
    }

    self.agent_server = {
        write_block: self.write_block.bind(self),
        read_block: self.read_block.bind(self),
        replicate_block: self.replicate_block.bind(self),
        delete_blocks: self.delete_blocks.bind(self),
        check_block: self.check_block.bind(self),
        kill_agent: self.kill_agent.bind(self),
        self_test_io: self.self_test_io.bind(self),
        self_test_peer: self.self_test_peer.bind(self),
    };

    var app = express();
    app.use(express_morgan_logger('dev'));
    app.use(express_body_parser.json());
    app.use(express_body_parser.raw({
        // increase size limit on raw requests to allow serving data blocks
        limit: 4 * size_utils.MEGABYTE
    }));
    app.use(express_body_parser.text());
    app.use(express_body_parser.urlencoded({
        extended: false
    }));
    app.use(express_method_override());
    app.use(express_compress());
    rpc_http.listen(api.rpc, app);
    self.agent_app = app;

    // TODO these sample geolocations are just for testing
    self.geolocation = _.sample([
        'United States', 'Canada',
        'Brazil',
        'China', 'Japan', 'Korea',
        'Ireland', 'Germany',
    ]);
<<<<<<< HEAD
=======

    //If test, add test APIs
    if (config.test_mode) {
        self._add_test_APIs();
    }

>>>>>>> 3da78e09
}


/**
 *
 * START
 *
 */
Agent.prototype.start = function() {
    var self = this;

    self.is_started = true;

    return Q.fcall(function() {
            return self._init_node();
        })
        .then(function() {

            // register agent_server in rpc, with peer as my peer_id
            // to match only calls to me
            api.rpc.register_service(api.schema.agent_api, self.agent_server, {
                peer: self.peer_id,
                authorize: function(req, method_api) {
                    // TODO verify aithorized tokens in agent?
                }
            });

        })
        .then(function() {
            return self._start_stop_http_server();
        })
        .then(function() {
            return self._start_stop_nudp_server();
        })
        .then(function() {
            return self.send_heartbeat();
        })
        .then(null, function(err) {
            console.error('AGENT server failed to start', err,err.stack);
            self.stop();
            throw err;
        });
};


/**
 *
 * STOP
 *
 */
Agent.prototype.stop = function() {
    var self = this;
    dbg.log0('stop agent ' + self.node_id);
    self.is_started = false;
    self._start_stop_http_server();
    self._start_stop_nudp_server();
    self._start_stop_heartbeats();
};



/**
 *
 * _init_node
 *
 */
Agent.prototype._init_node = function() {
    var self = this;

    return Q.fcall(function() {

            // if not using storage_path, a token should be provided
            if (!self.storage_path) return self.token;

            // load the token file
            var token_path = path.join(self.storage_path, 'token');
            return Q.nfcall(fs.readFile, token_path);
        })
        .then(function(token) {
            // use the token as authorization and read the auth info
            self.client.options.auth_token = token.toString();
            return self.client.auth.read_auth();
        })
        .then(function(res) {
            dbg.log0('res:', res);
            // if we are already authorized with our specific node_id, use it
            if (res.system &&
                res.extra && res.extra.node_id) {
                self.node_id = res.extra.node_id;
                self.peer_id = res.extra.peer_id;
                dbg.log0('authorized node ' + self.node_name +
                    ' id ' + self.node_id + ' peer_id ' + self.peer_id);
                return;
            }

            // if we have authorization to create a node, do it
            if (res.system &&
                _.contains(['admin', 'create_node'], res.role) &&
                res.extra && res.extra.tier) {
                dbg.log0('create node', self.node_name, 'tier', res.extra.tier);
                return self.client.node.create_node({
                    name: self.node_name,
                    tier: res.extra.tier,
                    geolocation: self.geolocation,
                    storage_alloc: 100 * size_utils.GIGABYTE
                }).then(function(node) {
                    self.node_id = node.id;
                    self.peer_id = node.peer_id;
                    self.client.options.auth_token = node.token;
                    dbg.log0('created node', self.node_name, 'id', node.id, 'peer_id', self.peer_id);
                    if (self.storage_path) {
                        dbg.log0('save node token', self.node_name, 'id', node.id);
                        var token_path = path.join(self.storage_path, 'token');
                        return Q.nfcall(fs.writeFile, token_path, node.token);
                    }
                });
            }

            console.error('bad token', res);
            throw new Error('bad token');
        });
};


// RPC SERVER /////////////////////////////////////////////////////////////////


/**
 *
 * _start_stop_nudp_server
 *
 */
Agent.prototype._start_stop_nudp_server = function() {
    var self = this;

    if (!self.is_started) {
        // TODO stop nudp listening socket. what about the open connections?
        return;
    }

    return rpc_nudp.listen(api.rpc, self.prefered_port)
        .then(function(nudp_socket) {
            self.nudp_socket = nudp_socket;
            self.client.options.nudp_socket = nudp_socket;
        });
};


/**
 *
 * _start_stop_http_server
 *
 */
Agent.prototype._start_stop_http_server = function() {
    var self = this;

    if (!self.is_started) {
        if (self.http_server) {
            self.http_server.close();
        }
        if (self.https_server) {
            self.https_server.close();
        }
        return;
    }

    return Q.fcall(function() {
            return Q.nfcall(pem.createCertificate, {
                days: 365 * 100,
                selfSigned: true
            });
        })
        .then(function(cert) {
            var promises = [];

            if (!self.http_server) {
                self.http_server = http.createServer(self.agent_app)
                    .on('error', function(err) {
                        dbg.error('HTTP SERVER ERROR', err.stack || err);
                    })
                    .on('close', function() {
                        dbg.error('HTTP SERVER CLOSED');
                        self.http_server = null;
                        setTimeout(self._start_stop_http_server.bind(this), 1000);
                    });
                promises.push(
                    Q.ninvoke(self.http_server, 'listen', self.prefered_port));
            }

            if (!self.https_server) {
                self.https_server = https.createServer({
                        key: cert.serviceKey,
                        cert: cert.certificate
                    }, self.agent_app)
                    .on('error', function(err) {
                        dbg.error('HTTPS SERVER ERROR', err.stack || err);
                    })
                    .on('close', function() {
                        dbg.error('HTTPS SERVER CLOSED');
                        self.https_server = null;
                        setTimeout(self._start_stop_http_server.bind(this), 1000);
                    });
                promises.push(
                    Q.ninvoke(self.https_server, 'listen', self.prefered_secure_port));
            }

            rpc_ws.listen(api.rpc, self.http_server);
            rpc_ws.listen(api.rpc, self.https_server);

            return Q.all(promises);
        });
};


/**
 *
 * _server_error_handler
 *
 */
Agent.prototype._server_error_handler = function(err) {
    // the server will also trigger close event after
    console.error('AGENT server error', err);
};




// HEARTBEATS /////////////////////////////////////////////////////////////////



/**
 *
 * send_heartbeat
 *
 */
Agent.prototype.send_heartbeat = function() {
    var self = this;
    var store_stats;
    var device_info_send_time;
    var now_time;
    var drive = '/';
    var totalSpace;
    var freeSpace;
    var hourlyHB = false;

    // chk if windows
    if (os.type().match(/win/i) && !os.type().match(/darwin/i)) {
        drive = 'c';
    }

    dbg.log0('send heartbeat by agent', self.node_id);

    return Q.when(self.store.get_stats())
        .then(function(store_stats_arg) {
            store_stats = store_stats_arg;
            now_time = Date.now();

            if (!self.device_info_send_time ||
                now_time > self.device_info_send_time + 3600000) {
                hourlyHB = true;
                return Q.nfcall(diskspace.check, drive);
            } else {
                return [];
            }
        })
        .spread(function(total, free, status) {
            if (hourlyHB) {
                if (status && status.trim() === 'READY') {
                    freeSpace = free;
                    totalSpace = total;
                } else {
                    dbg.log0('AGENT problem getting FS space, status: ', status);
                }
            }
        }, function(err) {
            dbg.log0('AGENT error getting FS space, result: ', err);
        })
        .then(function() {

            var alloc = store_stats.alloc;
            if (hourlyHB && freeSpace && !isNaN(freeSpace)) {
                alloc = Math.min(alloc, freeSpace);
            }

            var ip = ifconfig.get_main_external_ipv4();
            var addresses = [];
            if (self.nudp_socket) {
                addresses.push('nudp://' + ip + ':' + self.nudp_socket.port);
                _.each(self.nudp_socket.addresses, function(addr) {
                    addresses.push('nudp://' + addr.address + ':' + addr.port);
                });
            }
            var http_port = 0;
            if (self.http_server) {
                http_port = self.http_server.address().port;
                addresses.push('ws://' + ip + ':' + http_port);
                addresses.push('http://' + ip + ':' + http_port);
            }
            if (self.https_server) {
                addresses.push('wss://' + ip + ':' + self.https_server.address().port);
                addresses.push('https://' + ip + ':' + self.https_server.address().port);
            }

            var params = {
                id: self.node_id,
                geolocation: self.geolocation,
                ip: ip,
                port: http_port,
                addresses: addresses,
                storage: {
                    alloc: alloc,
                    used: store_stats.used
                },
            };

            //Convert X.Y eth name style to X-Y as mongo doesn't accept . in it's keys
            var orig_ifaces = os.networkInterfaces();
            var interfaces = _.clone(orig_ifaces);

            _.each(orig_ifaces, function(iface, name) {
                if (name.indexOf('.') !== -1) {
                    var new_name = name.replace('.','-');
                    interfaces[new_name] = iface;
                    delete interfaces[name];
                }
            });

            if (hourlyHB) {
                device_info_send_time = now_time;
                params.device_info = {
                    hostname: os.hostname(),
                    type: os.type(),
                    platform: os.platform(),
                    arch: os.arch(),
                    release: os.release(),
                    uptime: os.uptime(),
                    loadavg: os.loadavg(),
                    totalmem: os.totalmem(),
                    freemem: os.freemem(),
                    cpus: os.cpus(),
                    networkInterfaces: interfaces
                };

                if (totalSpace && freeSpace) {
                    params.device_info.totalstorage = totalSpace;
                    params.device_info.freestorage = freeSpace;
                }
            }

            dbg.log3('AGENT HB params: ', params);

            return self.client.node.heartbeat(params);
        })
        .then(function(res) {
            if (device_info_send_time) {
                self.device_info_send_time = device_info_send_time;
            }

            if (res.storage) {
                // report only if used storage mismatch
                // TODO compare with some accepted error and handle
                if (store_stats.used !== res.storage.used) {
                    dbg.log0('AGENT used storage not in sync ',
                        store_stats.used, ' expected ', res.storage.used);
                }

                // update the store when allocated size change
                if (store_stats.alloc !== res.storage.alloc) {
                    dbg.log0('AGENT update alloc storage from ',
                        store_stats.alloc, ' to ', res.storage.alloc);
                    self.store.set_alloc(res.storage.alloc);
                }
            }

            if (res.version && self.heartbeat_version && self.heartbeat_version !== res.version) {
                dbg.log0('AGENT version changed, exiting');
                process.exit();
            }
            self.heartbeat_version = res.version;
            self.heartbeat_delay_ms = res.delay_ms;

        }, function(err) {

            dbg.error('HEARTBEAT FAILED', err, err.stack);

            // schedule delay to retry on error
            self.heartbeat_delay_ms = 30000 * (1 + Math.random());

        })['finally'](function() {
            self._start_stop_heartbeats();
        });
};


/**
 *
 * _start_stop_heartbeats
 *
 */
Agent.prototype._start_stop_heartbeats = function() {
    var self = this;

    // first clear the timer
    clearTimeout(self.heartbeat_timeout);
    self.heartbeat_timeout = null;

    // set the timer when started
    if (self.is_started) {
        var ms = self.heartbeat_delay_ms;
        ms = ms || (60000 * (1 + Math.random())); // default 1 minute
        ms = Math.max(ms, 1000); // force above 1 second
        ms = Math.min(ms, 300000); // force below 5 minutes
        self.heartbeat_timeout = setTimeout(self.send_heartbeat.bind(self), ms);
    }
};


// AGENT API //////////////////////////////////////////////////////////////////


Agent.prototype.read_block = function(req) {
    var self = this;
    var block_id = req.rpc_params.block_id;
    dbg.log0('AGENT read_block', block_id);
    return self.store_cache.get(block_id)
        .then(function(data) {
            return {
                data: data
            };
        }, function(err) {
            if (err === 'TAMPERING DETECTED') {
                err = req.rpc_error('INTERNAL', 'TAMPERING DETECTED');
            }
            throw err;
        });
};

Agent.prototype.write_block = function(req) {
    var self = this;
    var block_id = req.rpc_params.block_id;
    var data = req.rpc_params.data;
    dbg.log0('AGENT write_block', block_id, data.length);
    self.store_cache.invalidate(block_id);
    return self.store.write_block(block_id, data);
};

Agent.prototype.replicate_block = function(req) {
    var self = this;
    var block_id = req.rpc_params.block_id;
    var source = req.rpc_params.source;
    dbg.log0('AGENT replicate_block', block_id);
    self.store_cache.invalidate(block_id);

    // read from source agent
    return self.client.agent.read_block({
            block_id: source.id
        }, {
            peer: source.peer,
            address: source.address,
        })
        .then(function(res) {
            return self.store.write_block(block_id, res.data);
        });
};

Agent.prototype.delete_blocks = function(req) {
    var self = this;
    var blocks = req.rpc_params.blocks;
    dbg.log0('AGENT delete_blocks', blocks);
    self.store_cache.multi_invalidate(blocks);
    return self.store.delete_blocks(blocks);
};

Agent.prototype.check_block = function(req) {
    var self = this;
    var block_id = req.rpc_params.block_id;
    dbg.log0('AGENT check_block', block_id);
    var slices = req.rpc_params.slices;
    return self.store_cache.get(block_id)
        .then(function(data) {
            // calculate the md5 of the requested slices
            var md5_hash = crypto.createHash('md5');
            _.each(slices, function(slice) {
                var buf = data.slice(slice.start, slice.end);
                md5_hash.update(buf);
            });
            var md5_sum = md5_hash.digest('hex');
            return {
                checksum: md5_sum
            };
        });
};

Agent.prototype.kill_agent = function(req) {
    dbg.log0('AGENT kill requested, exiting');
    process.exit();
};

Agent.prototype.self_test_io = function(req) {
    dbg.log0('SELF TEST IO got ' + (req.rpc_params.data ? req.rpc_params.data.length : 'N/A') + ' reply ' + req.rpc_params.response_length);
    return {
        data: new Buffer(req.rpc_params.response_length)
    };
};

Agent.prototype.self_test_peer = function(req) {
    var self = this;
    var target = req.rpc_params.target;
    dbg.log0('SELF TEST PEER req ' + req.rpc_params.request_length +
        ' res ' + req.rpc_params.response_length +
        ' target ' + util.inspect(target));

    // read from target agent
    return self.client.agent.self_test_io({
            data: new Buffer(req.rpc_params.request_length),
            response_length: req.rpc_params.response_length,
        }, {
            peer: target.peer,
            address: target.address,
        })
        .then(function(res) {
            var data = res.data;
            if (((!data || !data.length) && req.rpc_params.response_length > 0) ||
                (data && data.length && data.length !== req.rpc_params.response_length)) {
                throw new Error('SELF TEST PEER response_length mismatch');
            }
        });
};


// AGENT TEST API /////////////////////////////////////////////////////////////

Agent.prototype._add_test_APIs = function() {
    console.warn("Adding test APIs for Agent prototype");

    Agent.prototype.corrupt_blocks = function(req) {
        var self = this;
        var blocks = req.rest_params.blocks;
        dbg.log0('AGENT TEST API corrupt_blocks', blocks);
        return self.store.corrupt_blocks(blocks);
    };

    Agent.prototype.list_blocks = function() {
        var self = this;
        dbg.log0('AGENT TEST API list_blocks');
        return self.store.list_blocks();
    };
};<|MERGE_RESOLUTION|>--- conflicted
+++ resolved
@@ -26,7 +26,7 @@
 var size_utils = require('../util/size_utils');
 var ifconfig = require('../util/ifconfig');
 var AgentStore = require('./agent_store');
-// var config = require('../../config.js');
+var config = require('../../config.js');
 var diskspace = require('../util/diskspace_util');
 
 module.exports = Agent;
@@ -109,15 +109,11 @@
         'China', 'Japan', 'Korea',
         'Ireland', 'Germany',
     ]);
-<<<<<<< HEAD
-=======
 
     //If test, add test APIs
     if (config.test_mode) {
         self._add_test_APIs();
     }
-
->>>>>>> 3da78e09
 }
 
 
@@ -156,7 +152,7 @@
             return self.send_heartbeat();
         })
         .then(null, function(err) {
-            console.error('AGENT server failed to start', err,err.stack);
+            dbg.error('AGENT server failed to start', err.stack || err);
             self.stop();
             throw err;
         });
@@ -440,7 +436,7 @@
 
             _.each(orig_ifaces, function(iface, name) {
                 if (name.indexOf('.') !== -1) {
-                    var new_name = name.replace('.','-');
+                    var new_name = name.replace('.', '-');
                     interfaces[new_name] = iface;
                     delete interfaces[name];
                 }
@@ -656,7 +652,7 @@
 
     Agent.prototype.corrupt_blocks = function(req) {
         var self = this;
-        var blocks = req.rest_params.blocks;
+        var blocks = req.rpc_params.blocks;
         dbg.log0('AGENT TEST API corrupt_blocks', blocks);
         return self.store.corrupt_blocks(blocks);
     };
