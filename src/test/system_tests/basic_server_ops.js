--- conflicted
+++ resolved
@@ -198,15 +198,9 @@
     var dd_cmd;
 
     if (os.type() === 'Darwin') {
-<<<<<<< HEAD
-        dd_cmd = 'dd if=/dev/random of=' + fname + ' count=' + size_mb + ' bs=1m';
-    } else if (os.type() === 'Linux') {
-        dd_cmd = 'dd if=/dev/random of=' + fname + ' count=' + size_mb + ' bs=1M';
-=======
         dd_cmd = 'dd if=/dev/urandom of=' + fname + ' count=' + size_mb + ' bs=1m';
     } else if (os.type() === 'Linux') {
         dd_cmd = 'dd if=/dev/urandom of=' + fname + ' count=' + size_mb + ' bs=1M';
->>>>>>> 7f45bc3e
     }
 
     return promise_utils.promised_exec(dd_cmd)
