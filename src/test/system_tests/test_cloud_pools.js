--- conflicted
+++ resolved
@@ -11,10 +11,7 @@
 var dotenv = require('dotenv');
 dotenv.load();
 var promise_utils = require('../../util/promise_utils');
-<<<<<<< HEAD
-=======
 var test_utils = require('test_utils');
->>>>>>> c41ccece
 
 const s3 = new AWS.S3({
     // endpoint: 'https://s3.amazonaws.com',
@@ -142,79 +139,7 @@
 }
 
 
-<<<<<<< HEAD
-function blocks_exist_on_cloud(need_to_exist, cloud_pool_name, bucket_name, blocks) {
-    console.log('blocks_exist_on_cloud::', need_to_exist, cloud_pool_name, bucket_name);
-    var isDone = true;
-    // Time in seconds to wait, notice that it will only check once a second.
-    // This is done in order to lower the amount of checking requests.
-    var MAX_RETRIES = 10 * 60;
-    var wait_counter = 1;
-
-    return promise_utils.pwhile(
-            function() {
-                return isDone;
-            },
-            function() {
-                return P.all(_.map(blocks, function(block) {
-                        console.log(`noobaa_blocks/noobaa-internal-agent-${cloud_pool_name}/blocks_tree/${block.slice(block.length - 3)}.blocks/${block}`);
-                        return P.ninvoke(s3, 'headObject', {
-                            Bucket: bucket_name,
-                            Key: `noobaa_blocks/noobaa-internal-agent-${cloud_pool_name}/blocks_tree/${block.slice(block.length - 3)}.blocks/${block}`
-                        }).reflect();
-                    }))
-                    .then(function(response) {
-                        let condition_correct;
-                        if (need_to_exist) {
-                            condition_correct = true;
-                            _.forEach(response, promise_result => {
-                                if (promise_result.isRejected()) {
-                                    condition_correct = false;
-                                }
-                            });
-
-                            if (condition_correct) {
-                                isDone = false;
-                                return;
-                            } else {
-                                wait_counter += 1;
-                                if (wait_counter >= MAX_RETRIES) {
-                                    throw new Error('Blocks do not exist');
-                                }
-                                return P.delay(1000);
-                            }
-                        } else {
-                            condition_correct = true;
-                            _.forEach(response, promise_result => {
-                                if (promise_result.isFulfilled()) {
-                                    condition_correct = false;
-                                }
-                            });
-
-                            if (condition_correct) {
-                                isDone = false;
-                                return;
-                            } else {
-                                wait_counter += 1;
-                                if (wait_counter >= MAX_RETRIES) {
-                                    throw new Error('Blocks still exist');
-                                }
-                                return P.delay(1000);
-                            }
-                        }
-                    });
-            })
-        .then(function() {
-            return true;
-        })
-        .catch(function(err) {
-            console.error('blocks_exist_on_cloud::Final Error', err);
-            throw err;
-        });
-}
-=======
-
->>>>>>> c41ccece
+
 
 
 function authenticate() {
@@ -348,13 +273,8 @@
         .then(() => verify_object_parts_on_cloud_nodes(replicas_in_tier, TEST_CTX.source_bucket,
             file_names[0], ['noobaa-internal-agent-' + TEST_CTX.cloud_pool_name]))
         .then(function(block_ids) {
-<<<<<<< HEAD
-            return blocks_exist_on_cloud(true, TEST_CTX.cloud_pool_name, TEST_CTX.target_bucket,
-                    _.map(block_ids['noobaa-internal-agent-' + TEST_CTX.cloud_pool_name].blocks, block => block.block_md.id))
-=======
             return test_utils.blocks_exist_on_cloud(true, TEST_CTX.cloud_pool_name, TEST_CTX.target_bucket,
                     _.map(block_ids['noobaa-internal-agent-' + TEST_CTX.cloud_pool_name].blocks, block => block.block_md.id), s3)
->>>>>>> c41ccece
                 .then(() => block_ids);
         })
         .then(function(block_ids) {
@@ -373,13 +293,8 @@
                     Key: file_names[0]
                 })
                 // This is used in order to make sure that the blocks will be deleted from the cloud
-<<<<<<< HEAD
-                .then(() => blocks_exist_on_cloud(false, TEST_CTX.cloud_pool_name, TEST_CTX.target_bucket,
-                    _.map(block_ids['noobaa-internal-agent-' + TEST_CTX.cloud_pool_name].blocks, block => block.block_md.id)))
-=======
                 .then(() => test_utils.blocks_exist_on_cloud(false, TEST_CTX.cloud_pool_name, TEST_CTX.target_bucket,
                     _.map(block_ids['noobaa-internal-agent-' + TEST_CTX.cloud_pool_name].blocks, block => block.block_md.id), s3))
->>>>>>> c41ccece
                 .catch(err => {
                     console.error(err);
                     throw new Error('deleteObject::Blocks still on cloud');
@@ -398,13 +313,8 @@
                 });
         })
         .then(function(block_ids) {
-<<<<<<< HEAD
-            return blocks_exist_on_cloud(true, TEST_CTX.cloud_pool_name, TEST_CTX.target_bucket,
-                    _.map(block_ids.first_blocks['noobaa-internal-agent-' + TEST_CTX.cloud_pool_name].blocks, block => block.block_md.id))
-=======
             return test_utils.blocks_exist_on_cloud(true, TEST_CTX.cloud_pool_name, TEST_CTX.target_bucket,
                     _.map(block_ids.first_blocks['noobaa-internal-agent-' + TEST_CTX.cloud_pool_name].blocks, block => block.block_md.id), s3)
->>>>>>> c41ccece
                 .then(() => block_ids);
         })
         .then(function(block_ids) {
@@ -413,17 +323,10 @@
                     name: files_bucket_tier.name,
                     cloud_pools: []
                 })
-<<<<<<< HEAD
-                .then(() => blocks_exist_on_cloud(false, TEST_CTX.cloud_pool_name, TEST_CTX.target_bucket,
-                    _.map(block_ids.first_blocks['noobaa-internal-agent-' + TEST_CTX.cloud_pool_name].blocks, block => block.block_md.id)))
-                .then(() => blocks_exist_on_cloud(false, TEST_CTX.cloud_pool_name, TEST_CTX.target_bucket,
-                    _.map(block_ids.second_blocks['noobaa-internal-agent-' + TEST_CTX.cloud_pool_name].blocks, block => block.block_md.id)))
-=======
                 .then(() => test_utils.blocks_exist_on_cloud(false, TEST_CTX.cloud_pool_name, TEST_CTX.target_bucket,
                     _.map(block_ids.first_blocks['noobaa-internal-agent-' + TEST_CTX.cloud_pool_name].blocks, block => block.block_md.id), s3))
                 .then(() => test_utils.blocks_exist_on_cloud(false, TEST_CTX.cloud_pool_name, TEST_CTX.target_bucket,
                     _.map(block_ids.second_blocks['noobaa-internal-agent-' + TEST_CTX.cloud_pool_name].blocks, block => block.block_md.id), s3))
->>>>>>> c41ccece
                 .catch(err => {
                     console.error(err);
                     throw new Error('Remove Cloud Resource Policy::Blocks still on cloud');
