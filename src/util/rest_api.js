// module targets: nodejs & browserify
'use strict';

var http = require('http');
var https = require('https');
var querystring = require('querystring');
var _ = require('lodash');
var Q = require('q');
var assert = require('assert');
var URL = require('url');
var Cookie = require('cookie-jar');
var tv4 = require('tv4').freshApi();
var ice_api = require('./ice_api');
var buf = require('./buffer_utils');
var dbg = require('noobaa-util/debug_module')(__filename);
var config = require('../../config.js');

dbg.set_level(config.dbg_log_level);

function writeToLog(level, msg) {
    var timeStr = (new Date()).toString();
    if (level === 0) {
        dbg.log0(timeStr+' '+msg);
    } else if (level === 1) {
        dbg.log1(timeStr+' '+msg);
    } else if (level === 2) {
        dbg.log2(timeStr+' '+msg);
    } else if (level === 3) {
        dbg.log3(timeStr+' '+msg);
    } else {
        console.error(timeStr+' '+msg);
    }
}


module.exports = rest_api;

var PATH_ITEM_RE = /^\S*$/;
var VALID_METHODS = {
    GET: 1,
    PUT: 1,
    POST: 1,
    DELETE: 1
};


/**
 *
 * REST_API
 *
 * initialize the api structure.
 *
 * api (Object):
 * - each key is func_name (String)
 * - each value is func_info (Object):
 *   - method (String) - http method GET/POST/...
 *   - path (Function) - function(params) that returns the path (String) for the call
 *   - data (Function) - function(params) that returns the data (String|Buffer) for the call
 *
 */
function rest_api(api) {
    // increase the maximum sockets per host, the default is 5 which is very low
    if (http.globalAgent && http.globalAgent.maxSockets < 100) {
        http.globalAgent.maxSockets = 100;
    }
    // same for http-browserify
    if (http.Agent && http.Agent.defaultMaxSockets < 100) {
        http.Agent.defaultMaxSockets = 100;
    }

    var api_path = url_path_join('/api', api.name);

    // add all definitions
    _.each(api.definitions, function(schema, name) {
        tv4.addSchema('/' + api.name + '/definitions/' + name, schema);
    });

    // go over the api and check its validity
    var method_and_path_collide = {};
    _.each(api.methods, function(func_info, func_name) {
        // add the name to the info
        func_info.name = func_name;
        func_info.fullname = '/' + api.name + '/methods/' + func_name;
        func_info.params_schema = func_info.fullname + '/params';
        func_info.reply_schema = func_info.fullname + '/reply';

        tv4.addSchema(func_info.params_schema, func_info.params || {});
        tv4.addSchema(func_info.reply_schema, func_info.reply || {});
        func_info.params_properties = tv4.getSchema(func_info.params_schema).properties;

        assert(func_info.method in VALID_METHODS,
            'rest_api: unexpected http method: ' +
            func_info.method + ' for ' + func_info.fullname);

        assert.strictEqual(typeof(func_info.path), 'string',
            'rest_api: unexpected path type: ' +
            func_info.path + ' for ' + func_info.fullname);

        // split the path to its items
        func_info.path_items = _.map(func_info.path.split('/'), function(p) {
            assert(PATH_ITEM_RE.test(p),
                'rest_api: invalid path item: ' + p + ' for ' + func_info.fullname);

            // if a normal path item, just return the string
            if (p[0] !== ':') {
                return p;
            }
            // if a param item (starts with colon) find the param info
            p = p.slice(1);
            var param = func_info.params_properties[p];
            assert(param, 'rest_api: missing param info: ' + p + ' for ' + func_info.fullname);
            return {
                name: p,
                param: param
            };
        });

        // test for colliding method+path
        var method_and_path = func_info.method + func_info.path;
        var collision = method_and_path_collide[method_and_path];
        assert(!collision, 'rest_api: collision of method+path: ' +
            func_info.name + ' ~ ' + collision);
        method_and_path_collide[method_and_path] = func_info.name;
    });

    // add the client and server classes to the api object
    api.Client = Client;
    api.Server = Server;



    // SERVER /////////////////////////////////////////////////////////////////


    /**
     *
     * SERVER
     *
     * server class for the api.
     *
     * methods (Object): map of function names to function(params).
     *
     * options (Object):
     * - allow_missing_methods (String):
     *    call with allow_missing_methods==='allow_missing_methods' to make the server
     *    accept missing functions, the handler for missing functions will fail on runtime.
     *    useful for test servers.
     */
    function Server(methods, options) {
        var self = this;
        self.methods = methods;
        options = options || {};
        if (options.allow_missing_methods) {
            assert.strictEqual(options.allow_missing_methods, 'allow_missing_methods');
        }
        self._handlers = {};
        self._log = console.log.bind(console);

        _.each(api.methods, function(func_info, func_name) {
            var func = methods[func_name];
            if (!func && options.allow_missing_methods) {
                func = function(params) {
                    return Q.reject({
                        data: 'rest_api: missing method implementation - ' + func_info.fullname
                    });
                };
            }
            assert.strictEqual(typeof func, 'function',
                'rest_api: server method should be a function - ' + func_info.fullname);
            self._handlers[func_name] = self._create_server_handler(func, func_info);
        });
    }

    /**
     * install the server handlers to the given router.
     *
     * router (Object) - express/connect style app router with the following functions:
     * - get,post,put,delete which are function(path, handler).
     *
     * path (String) - optional base path for the routes.
     */
    Server.prototype.install_rest = function(router, path) {

        var self = this;
        path = path || api_path;
        var doc_base = url_path_join('/doc', path);

        // install methods on the router
        _.each(api.methods, function(func_info, func_name) {
            var method_path = url_path_join(path, func_info.path);

            var handler = self._handlers[func_name];
            // route_func points to the route functions router.get/post/put/delete
            var route_func = router[func_info.method.toLowerCase()];
            // call the route function to set the route handler
            route_func.call(router, method_path, handler);



            // install also a documentation route
            router.get(url_path_join(doc_base, func_name), function(req, res) {
                res.send(func_info.doc);
                // TODO restul doc should return also params/reply/other-info doc
            });
        });
    };

    /**
     * call to bypass the server routes.
     * since express middlewares cannot be removed this allows to "remove" them.
     * used for testing where we want to reuse the express app but test different scenarios.
     */
    Server.prototype.disable_rest = function() {
        this._disabled = true;
    };

    /**
     * replace the server logger.
     * logger (Object) is expected to have functions like the console object (log, error, etc).
     */
    Server.prototype.set_logger = function(logger) {
        this._log = logger;
    };

    /**
<<<<<<< HEAD
=======
     * directly call a server func with the given request.
     */
    Server.prototype.call_rest_func = function(func_name, req) {
        return this._impl[func_name](req);
    };

    Server.prototype.ice_server_handler = function(channel, message) {
        if (!this.ice_router) {
            try {
                var express = require('express');
                this.ice_router = express.Router();
                this.install_rest(this.ice_router);
            } catch (ex) {
                console.error('do express ice router ex '+ex);
            }
        }

        var msg;
        var body;
        var reqId;
        var isWs = false;

        if (typeof message === 'string' || message instanceof String) {
            msg = JSON.parse(message);
            reqId = msg.req || msg.requestId;
            body = msg.body;
            dbg.log0('ice do something '+require("util").inspect(msg));
        }  else if (message instanceof ArrayBuffer) {
            try {
                reqId = (buf.toBuffer(message.slice(0,32)).readInt32LE(0)).toString();
            } catch (ex) {
                console.error('problem reading req id rest_api '+ex);
            }
            var msgObj = channel.msgs[reqId];
            body = msgObj.buffer;
            msg = msgObj.peer_msg;
            dbg.log0('ice do something with buffer '+require("util").inspect(msg)+' for req '+reqId);
        } else if (message.method) {
            msg = message;
            body = msg.body;
            reqId = msg.req || msg.requestId;
            dbg.log0('ice do something json '+require("util").inspect(message)+' req '+reqId);
        }
        else {
            console.error('ice got weird msg '+require("util").inspect(message));
        }

        if (msg.sigType) {
            isWs = true;
        }

        var reqBody = body;
        if (body && body.body) {
            reqBody = body.body;

            try {
                if (typeof reqBody === 'string' || reqBody instanceof String) {
                    reqBody = JSON.parse(reqBody);
                }
            } catch (ex) {
                console.error('problem parsing body as json '+ex+' req '+reqId);
            }
        }

        var req = {
            url: 'http://127.0.0.1'+(msg.path || body.path),
            method: msg.method,
            body: reqBody,
            load_auth: function() {} // TODO
        };

        var status;
        var replyJSON;
        var replyBuffer;
        var res = {
            manual: function() {

                try {
                    if (replyBuffer && !(replyBuffer instanceof ArrayBuffer)) {
                        replyBuffer = buf.toArrayBuffer(replyBuffer);
                    }

                    dbg.log0('done manual status: '+status+" reply: "+replyJSON + ' buffer: '+ (replyBuffer ? replyBuffer.byteLength : 0)+' req '+reqId);

                    var reply = {
                        status: status,
                        size: (replyBuffer ? replyBuffer.byteLength : 0),
                        data: replyJSON,
                        req: reqId
                    };

                    if (isWs) {
                        reply.sigType = 'response';
                        reply.requestId = reqId;
                        reply.from = msg.to;
                        reply.to = msg.from;
                    }

                    channel.send(JSON.stringify(reply));

                    if (replyBuffer) {
                        ice_api.writeBufferToSocket(channel, replyBuffer, reqId);
                    }
                } catch (ex) {
                    console.error('ERROR sending ice response '+ex+' req '+reqId);
                }

            },
            status: function(code) {
                status = code;
                return this;
            },
            json: function(msg) {
                replyJSON = msg;
                return this;
            },
            send: function(buffer) {
                replyBuffer = buffer;
                return this;
            }
        };

        this.ice_router.handle(req, res, function(err) {
            console.error('SHOULD NOT BE HERE done status: '+status+" reply: "+replyJSON+" replyBuffer: "+replyBuffer+' if err '+err+' req '+reqId);
        });

    };



    /**
>>>>>>> b22ad0b9
     * return a route handler that calls the server function
     */
    Server.prototype._create_server_handler = function(func, func_info) {
        var self = this;
        return function(req, res, next) {

            // marking _disabled on the server will bypass all the routes it has.
            if (self._disabled) {
                return next();
            }
            Q.fcall(function() {
<<<<<<< HEAD
                    /**
                     * mark the request to respond with error
                     * @param status <Number> optional status code.
                     * @param data <String> the error response data to send
                     * @param reason <Any> a reason for logging only
                     */
                    req.rest_error = function(status, data, reason) {
                        if (typeof(status) === 'string') {
                            reason = data;
                            data = status;
                            status = 500;
                        }
                        if (!req._rest_error_data) {
                            req._rest_error_status = status;
                            req._rest_error_data = data;
                            req._rest_error_reason = reason;
                        }
                        return new Error('rest_error');
                    };
                    req.rest_clear_error = function() {
                        req._rest_error_status = undefined;
                        req._rest_error_data = undefined;
                        req._rest_error_reason = undefined;
                    };
                    req.rest_params = {};
                    _.each(req.query, function(v, k) {
                        req.rest_params[k] =
                            component_to_param(v, func_info.params_properties[k].type);
                    });
                    if (!func_info.param_raw) {
                        _.each(req.body, function(v, k) {
                            req.rest_params[k] = v;
                        });
=======
                /**
                 * mark the request to respond with error
                 * @param status <Number> optional status code.
                 * @param data <String> the error response data to send
                 * @param reason <Any> a reason for logging only
                 */
                req.rest_error = function(status, data, reason) {
                    if (typeof status === 'string') {
                        reason = data;
                        data = status;
                        status = 500;
                    }
                    if (!req._rest_error_data) {
                        req._rest_error_status = status;
                        req._rest_error_data = data;
                        req._rest_error_reason = reason;
>>>>>>> b22ad0b9
                    }
                    _.each(req.params, function(v, k) {
                        req.rest_params[k] =
                            component_to_param(v, func_info.params_properties[k].type);
                    });
                    validate_schema(req.rest_params, func_info.params_schema, func_info, 'server request');
                    if (func_info.param_raw) {
                        req.rest_params[func_info.param_raw] = req.body;
                    }
                    if (func_info.auth !== false) {
                        return req.load_auth(func_info.auth);
                    }
                })
                .then(function() {
                    // server functions are expected to return a promise
                    return func(req, res, next);
                })
                .then(function(reply) {

                    if (req._rest_error_data) {
                        throw new Error('rethrow_rest_error');
                    }
                    console.error('SERVER COMPLETED', func_info.name);
                    if (func_info.reply_raw) {
                        return res.status(200).send(reply);
                    } else {
                        validate_schema(reply, func_info.reply_schema, func_info, 'server reply');
                        return res.status(200).json(reply);
                    }
                })
                .then(null, function(err) {
                    console.error('SERVER ERROR', func_info.name,
                        ':', req._rest_error_status, req._rest_error_data,
                        '-', req._rest_error_reason);
                    console.error(err.stack || err);
                    var status = req._rest_error_status || err.status || err.statusCode;
                    if (typeof status !== 'number' || status < 100 || status >= 600) {
                        status = 500;
                    }
                    var data = req._rest_error_data || 'error';
                    return res.status(status).json(data);
                })
                .then(function(){
                    if (res.manual) {
                        res.manual();
                    }
                })
                .done(null, function(err) {
                    console.error('SERVER ERROR WHILE SENDING ERROR', func_info.name, ':', err, err.stack);
                    return next(err);
                });
        };
    };



    // CLIENT /////////////////////////////////////////////////////////////////


    /**
     *
     * CLIENT
     *
     * client class for the api.
     *
     * for docs on options & headers see rest_api.global_client_options/headers.
     *
     */
    function Client(base) {
        // allow to inherit settings from a base (as prototype) and set owned on top
        rest_api.inherit_options_and_headers(this, base);
        // default path uses the api name
        this.options.path = api_path;
    }

    // set the client class prototype functions
    _.each(api.methods, function(func_info, func_name) {
        Client.prototype[func_name] = function(params) {
            return this._client_request(func_info, params);
        };
    });

    // call a specific REST api function over http request.
    Client.prototype._client_request = function(func_info, params) {
        var self = this;
        return Q.fcall(function() {
<<<<<<< HEAD
                return self._http_request(func_info, params);
            })
            .then(read_http_response)
            .then(function(res) {
                return self._handle_http_reply(func_info, res);
            })
            .then(null, function(err) {
                console.error('REST REQUEST FAILED', err);
                throw err;
            });
=======
            return self._peer_request(func_info, params);
        }).then(null, function(err) {
            console.error('REST REQUEST FAILED '+ require('util').inspect(err));
            throw err;
        });
>>>>>>> b22ad0b9
    };

    // create a REST api call and return the options for http request.
    Client.prototype._peer_request = function(func_info, params) {

        var self = this;
        var method = func_info.method;
        var path = self.options.path || '/';
        var data = _.clone(params);
        var host = self.options.get_address();
        var jar = self.options.cookie_jars[host];
        var headers = {};
        var body;

        // using forIn to enumerate headers that may be inherited from base headers (see Client ctor).
        _.forIn(self.headers, function(val, key) {
            if (typeof val === 'function') {return;}
            headers[key] = val;
        });

        if (func_info.param_raw) {
            body = data[func_info.param_raw];
            delete data[func_info.param_raw];
            headers['content-type'] = 'application/octet-stream';
            headers['content-length'] = body.length;
            if (!Buffer.isBuffer(body)) {
                dbg.log3('body is not a buffer, try to convert', body);
                body = new Buffer(new Uint8Array(body));
            }
        }

        validate_schema(data, func_info.params_schema, func_info, 'client request');

        // construct the request path for the relevant params
        _.each(func_info.path_items, function(p) {
            if (!p) {
                return;
            } else if (typeof p === 'string') {
                // for plain path strings which are non params
                path = url_path_join(path, p);
            } else {
                assert(p.name in params,
                    'rest_api: missing required path param: ' +
                    p + ' for ' + func_info.fullname);
                path = url_path_join(path, param_to_component(data[p.name], p.param.type));
                delete data[p.name];
            }
        });

        if (jar) {
            headers.cookie = jar.cookieString({
                url: path
            });
        }

        if (!func_info.param_raw && (method === 'POST' || method === 'PUT')) {
            body = JSON.stringify(data);
            headers['content-type'] = 'application/json';
            headers['content-length'] = body.length;
        } else {
            // when func_info.param_raw or GET, HEAD, DELETE we can't use the body,
            // so encode the data into the path query
            _.each(data, function(v, k) {
                data[k] = param_to_component(data[k], func_info.params_properties[k].type);
            });
            var query = querystring.stringify(data);
            if (query) {
                path += '?' + query;
            }
        }

        var options = {
            protocol: self.options.protocol,
            hostname: self.options.hostname,
            port: self.options.port,
            method: method,
            path: path,
            headers: headers,
            // turn off withCredentials for browser xhr requests
            // in order to use allow-origin=* (CORS)
            withCredentials: false,
            // tell browserify http module to use binary data
            responseType: 'arraybuffer'
        };

        if (config.use_ws_when_possible && self.options.is_ws && self.options.peer) {

            writeToLog(0,'do ws for path '+options.path);

            var peerId = self.options.peer;

            if (options.headers['content-type'] === 'application/json') {
                options.body = body;
            }

            return Q.fcall(function() {
                return ice_api.sendWSRequest(self.options.p2p_context, peerId, options, self.options.timeout);
            }).then(function(res) {
                dbg.log0(self.options, 'res is: '+ require('util').inspect(res));

                if (res && res.status && res.status === 500) {
                    writeToLog(0,'failed '+options.path+' in ws, try http instead');
                    return self._doHttpCall(func_info, options, body);
                } else {
                    if (!func_info.reply_raw) {
                        // check the json reply
                        validate_schema(res.data, func_info.reply_schema, func_info, 'client reply');
                    }
                    return res.data;
                }
            }).then(null, function(err) {
                writeToLog(-1,'WS REST REQUEST FAILED '+ err+' try http instead');
                return self._doHttpCall(func_info, options, body);
            });

        } else if (config.use_ice_when_possible && self.options.peer && (!self.options.ws_socket || self.options.peer !== self.options.ws_socket.idInServer)) { // do ice
            writeToLog(0,'do ice ' + (self.options.ws_socket && self.options.ws_socket.isAgent ? self.options.ws_socket.idInServer : "not agent") + ' for path '+options.path);
            return Q.fcall(function() {
                var peerId = self.options.peer;

                var buffer;
                if (options.headers['content-type'] === 'application/json') {
                    options.body = body;
                } else {
                    buffer = body;
                }

                return self._doICECallWithRetry(self.options, peerId, options, buffer, func_info, 0);
            }).then(function(res) {
                return res;
            }, function(err) {
                writeToLog(-1,'ICE REST REQUEST FAILED '+ err+' DONT try http instead');
                throw err;
                //return self._doHttpCall(func_info, options, body);
            });
        } else { // do http

            writeToLog(2,'Do Http Call to '+options.hostname+':'+options.port+' for '+options.method+' '+options.path);

            if (config.use_ice_when_possible && self.options.peer) {
                dbg.log0(options, 'do http to self req '+options.path);
                options.hostname = '127.0.0.1';
            }

            return self._doHttpCall(func_info, options, body);
        }
        console.error('YaEL SHOULD NOT REACH HERE '+require('util').inspect(options));
    };

    Client.prototype._doICECallWithRetry = function doICECallWithRetry(self_options, peerId, options, buffer, func_info, retry) {
        var self = this;
        return Q.fcall(function () {
            return self._doICECall(self_options, peerId, options, buffer, func_info);
        }).then(function(res) {
            return res;
        }, function(err) {
            if (retry < config.ice_retry && err.toString().indexOf('500') < 0) {
                ++retry;
                ice_api.forceCloseIce(self_options.p2p_context, peerId);
                writeToLog(-1,'ICE REST REQUEST FAILED '+ err+' retry '+retry);
                return self._doICECallWithRetry(self_options, peerId, options, buffer, func_info, retry);
            } else {
                throw new Error('ICE REST REQUEST FAILED '+ err);
            }

        });
    };

    Client.prototype._doICECall = function doICECall(self_options, peerId, options, buffer, func_info) {
        writeToLog(3,'do ice req '+require('util').inspect(options));

        return Q.fcall(function () {
                return ice_api.sendRequest(self_options.p2p_context, self_options.ws_socket, peerId, options, null, buffer, self_options.timeout);
            })
            .then(function (res) {
                dbg.log0(self_options, 'res is: ' + require('util').inspect(res));
                if (res && res.status && res.status === 500) {
                    writeToLog(0,'failed ' + options.path + ' in ice, got 500');
                    throw new Error('Do retry with http - ice failure 500');
                } else {

                    if (!func_info.reply_raw) {
                        // check the json reply
                        validate_schema(res.data, func_info.reply_schema, func_info, 'client reply');
                    }
                    return res.data;
                }
            })
            .then(null, function (err) {
                writeToLog(-1,'ICE REST REQUEST FAILED ' + err);
                throw new Error('ice failure ex '+ err);
            });
    };

    Client.prototype._doHttpCall = function doHttpCall(func_info, options, body) {
        var self = this;
        writeToLog(2,'do http req to '+options.hostname+':'+options.port+' for '+options.method+' '+options.path);

        if (options.body) {
            delete options.body;
        }

        return Q.fcall(function() {
            return self._http_request(options, body);
        }).then(read_http_response)
        .then(function(res) {
            return self._handle_http_reply(func_info, res);
        })
        .then(null, function(err) {
                writeToLog(-1,'HTTP REST REQUEST FAILED '+ require('util').inspect(err) +
            ' to '+options.hostname+':'+options.port+' for '+options.method+' '+options.path);
            throw err;
        });
    };

    // create a REST api call and return the options for http request.
    Client.prototype._http_request = function(options, body) {

        var req = options.protocol === 'https:' ?
            https.request(options) :
            http.request(options);
        dbg.log3('HTTP request', req.path, req.method, req._headers);

        var defer = Q.defer();
        req.on('error', defer.reject);
        req.on('response', defer.resolve);
        if (body) {
            req.end(body);
        } else {
            req.end();
        }
        if (options.timeout) {
            if (req.setTimeout) {
                try {
                    req.setTimeout(options.timeout, function() {
                        console.error('REQUEST TIMEOUT');
                        req.abort();
                    });
                } catch (ex) {
                    console.error("prob with set request timeout "+ex);
                }
            } else {
                // TODO browserify doesn't implement req.setTimeout...
            }
        }
        return defer.promise;
    };

    Client.prototype._handle_http_reply = function(func_info, res) {
        var self = this;
        var cookies = res.response.headers['set-cookie'];
        if (cookies) {
            var host = self.options.get_address();
            var jars = self.options.cookie_jars;
            var jar = jars[host] = jars[host] || new Cookie.Jar();
            _.each(cookies, function(cookie_str) {
                jar.add(new Cookie(cookie_str));
            });
        }
        if (!func_info.reply_raw) {
            // check the json reply
            validate_schema(res.data, func_info.reply_schema, func_info, 'client reply');
        }
        return res.data;
    };



    return api;
}



/**
 *
 * rest_api.global_client_options
 *
 * global object with client options.
 * used in options inheritance (see rest_api.inherit_options_and_headers).
 * one may also use to set global options in the process (see coretest setting server port).
 *
 * available options (inherited or owned):
 * - protocol (String)
 * - hostname (String)
 * - port (Number)
 * - path (String) - optional base path for the host (default to the api name)
 * - cookie_jars (Object) - optional object map from host to cookie jar (default to global object)
 */
rest_api.global_client_options = {

    /**
     * get/set hostname and port
     */
    get_address: function() {
        return URL.format({
            protocol: this.protocol,
            hostname: this.hostname,
            port: this.port
        });
    },
    set_address: function(address) {
        var u = URL.parse(address);
        this.protocol = u.protocol;
        this.hostname = u.hostname;
        this.port = u.port;
    },
    set_peer: function (peer) {
        this.peer = peer;
    },


    set_timeout: function(ms) {
        this.timeout = ms;
    },
    set_ws: function(ws) {
        this.ws_socket = ws;
    },
    set_p2p_context: function(context) {
        this.p2p_context = context;
    },
    set_is_ws: function() {
        this.is_ws = true;
    },

    /**
     * cookie jars are needed to maintain cookie sessions.
     * in nodes.js we save set-cookie replies only in memory.
     * in a the browser then browserify http module already saves the cookies persistently.
     * the default cookie jar is global for all api's which is convinient, and suitable unless
     * need to maintain multiple separated sessions between the same client and host.
     */
    cookie_jars: {},
};


/**
 *
 * rest_api.global_client_headers
 *
 * global object with client headers.
 * used in headers inheritance (see rest_api.inherit_options_and_headers).
 * one may also use to set global headers in the process.
 *
 */
rest_api.global_client_headers = {

    /**
     * get/set a token in Bearer autorization header
     */
    get_auth_token: function() {
        return this.authorization && this.authorization.slice('Bearer '.length);
    },
    set_auth_token: function(token) {
        if (token) {
            this.authorization = 'Bearer ' + token;
        } else {
            this.authorization = '';

            // deleting the field causes a 'Bearer undefined' value to appear,
            // probably in another inherited headers object. not sure how/why...
            // delete this.authorization;
        }
        console.log('set_auth_token', typeof token,
            token ? token.slice(0, 20) + '...' : '\'\'');
    },

    /**
     * common headers
     */
    accept: '*/*',
};


/**
 *
 * rest_api.inherit_options_and_headers
 *
 * in order to allow inherited options and headers we use prototype inheritance
 *
 */
rest_api.inherit_options_and_headers = function(target, base) {
    target.options = Object.create(base && base.options || rest_api.global_client_options);
    target.headers = Object.create(base && base.headers || rest_api.global_client_headers);
};



///////////
// UTILS //
///////////


tv4.addFormat('date', function(data) {
    var d = new Date(data);
    return isNaN(d.getTime()) ? 'bad date' : null;
});


function validate_schema(obj, schema, info, desc) {
    var result = tv4.validateResult(
        obj, schema,
        true /*checkRecursive*/ ,
        true /*banUnknownProperties*/ );
    if (!result.valid) {
        console.error('INVALID SCHEMA', desc, schema, obj);
        result.info = info;
        result.desc = desc;
        throw result;
    }
}

function param_to_component(param, type) {
    if (type === 'array' || type === 'object') {
        return encodeURIComponent(JSON.stringify(param));
    } else if (type === 'string') {
        return encodeURIComponent(param.toString());
    } else {
        return param.toString();
    }
}

function component_to_param(component, type) {
    if (type === 'array' || type === 'object') {
        if (typeof component === type) {
            return component; // already parsed
        } else {
            return JSON.parse(decodeURIComponent(component));
        }
    } else if (type === 'string') {
        return decodeURIComponent(String(component));
    } else if (type === 'integer') {
        return parseInt(component, 10);
    } else if (type === 'number') {
        return Number(component);
    } else if (type === 'boolean') {
        return Boolean(component);
    } else {
        return component;
    }
}


// send http request and return a promise for the response
function read_http_response(res) {
    var chunks = [];
    var chunks_length = 0;
    dbg.log3('HTTP response headers', res.statusCode, res.headers);

    // statusCode = 0 means we don't even have a response to work with
    if (!res.statusCode) {
        throw new Error('HTTP ERROR CONNECTION REFUSED');
    }

    var defer = Q.defer();
    res.on('error', defer.reject);
    res.on('data', add_chunk);
    res.on('end', finish);
    return defer.promise;

    function add_chunk(chunk) {
        dbg.log3('HTTP response data', chunk.length, typeof(chunk));
        chunks.push(chunk);
        chunks_length += chunk.length;
    }

    function concat_chunks() {
        if (!chunks_length) {
            return '';
        }
        if (typeof(chunks[0]) === 'string') {
            // if string was already decoded then keep working with strings
            return String.prototype.concat.apply('', chunks);
        }
        // binary data buffers for the win!
        if (!Buffer.isBuffer(chunks[0])) {
            // in case of xhr arraybuffer just wrap with node buffers
            chunks = _.map(chunks, Buffer);
        }
        return Buffer.concat(chunks, chunks_length);
    }

    function decode_response(data) {
        var content_type = res.headers['content-type'];
        var is_json = content_type && content_type.split(';')[0] === 'application/json';
        return is_json && data && JSON.parse(data.toString()) || data;
    }

    function finish() {
        dbg.log3('HTTP response finish', res);
        try {
            var data = decode_response(concat_chunks());
            if (res.statusCode !== 200) {
                defer.reject({
                    status: res.statusCode,
                    data: data.toString()
                });
            } else {
                defer.resolve({
                    response: res,
                    data: data
                });
            }
        } catch (err) {
            defer.reject(err);
        }
    }
}

function url_path_join() {
    return _.reduce(arguments, function(path, item) {
        if (path[path.length - 1] === '/' || item[0] === '/') {
            return path + item;
        } else {
            return path + '/' + item;
        }
    }, '');
}<|MERGE_RESOLUTION|>--- conflicted
+++ resolved
@@ -20,15 +20,15 @@
 function writeToLog(level, msg) {
     var timeStr = (new Date()).toString();
     if (level === 0) {
-        dbg.log0(timeStr+' '+msg);
+        dbg.log0(timeStr + ' ' + msg);
     } else if (level === 1) {
-        dbg.log1(timeStr+' '+msg);
+        dbg.log1(timeStr + ' ' + msg);
     } else if (level === 2) {
-        dbg.log2(timeStr+' '+msg);
+        dbg.log2(timeStr + ' ' + msg);
     } else if (level === 3) {
-        dbg.log3(timeStr+' '+msg);
+        dbg.log3(timeStr + ' ' + msg);
     } else {
-        console.error(timeStr+' '+msg);
+        console.error(timeStr + ' ' + msg);
     }
 }
 
@@ -223,14 +223,8 @@
     };
 
     /**
-<<<<<<< HEAD
-=======
-     * directly call a server func with the given request.
+     *
      */
-    Server.prototype.call_rest_func = function(func_name, req) {
-        return this._impl[func_name](req);
-    };
-
     Server.prototype.ice_server_handler = function(channel, message) {
         if (!this.ice_router) {
             try {
@@ -238,7 +232,7 @@
                 this.ice_router = express.Router();
                 this.install_rest(this.ice_router);
             } catch (ex) {
-                console.error('do express ice router ex '+ex);
+                console.error('do express ice router ex ' + ex);
             }
         }
 
@@ -251,25 +245,24 @@
             msg = JSON.parse(message);
             reqId = msg.req || msg.requestId;
             body = msg.body;
-            dbg.log0('ice do something '+require("util").inspect(msg));
-        }  else if (message instanceof ArrayBuffer) {
+            dbg.log0('ice do something ' + require("util").inspect(msg));
+        } else if (message instanceof ArrayBuffer) {
             try {
-                reqId = (buf.toBuffer(message.slice(0,32)).readInt32LE(0)).toString();
+                reqId = (buf.toBuffer(message.slice(0, 32)).readInt32LE(0)).toString();
             } catch (ex) {
-                console.error('problem reading req id rest_api '+ex);
+                console.error('problem reading req id rest_api ' + ex);
             }
             var msgObj = channel.msgs[reqId];
             body = msgObj.buffer;
             msg = msgObj.peer_msg;
-            dbg.log0('ice do something with buffer '+require("util").inspect(msg)+' for req '+reqId);
+            dbg.log0('ice do something with buffer ' + require("util").inspect(msg) + ' for req ' + reqId);
         } else if (message.method) {
             msg = message;
             body = msg.body;
             reqId = msg.req || msg.requestId;
-            dbg.log0('ice do something json '+require("util").inspect(message)+' req '+reqId);
-        }
-        else {
-            console.error('ice got weird msg '+require("util").inspect(message));
+            dbg.log0('ice do something json ' + require("util").inspect(message) + ' req ' + reqId);
+        } else {
+            console.error('ice got weird msg ' + require("util").inspect(message));
         }
 
         if (msg.sigType) {
@@ -285,12 +278,12 @@
                     reqBody = JSON.parse(reqBody);
                 }
             } catch (ex) {
-                console.error('problem parsing body as json '+ex+' req '+reqId);
+                console.error('problem parsing body as json ' + ex + ' req ' + reqId);
             }
         }
 
         var req = {
-            url: 'http://127.0.0.1'+(msg.path || body.path),
+            url: 'http://127.0.0.1' + (msg.path || body.path),
             method: msg.method,
             body: reqBody,
             load_auth: function() {} // TODO
@@ -307,7 +300,7 @@
                         replyBuffer = buf.toArrayBuffer(replyBuffer);
                     }
 
-                    dbg.log0('done manual status: '+status+" reply: "+replyJSON + ' buffer: '+ (replyBuffer ? replyBuffer.byteLength : 0)+' req '+reqId);
+                    dbg.log0('done manual status: ' + status + " reply: " + replyJSON + ' buffer: ' + (replyBuffer ? replyBuffer.byteLength : 0) + ' req ' + reqId);
 
                     var reply = {
                         status: status,
@@ -329,7 +322,7 @@
                         ice_api.writeBufferToSocket(channel, replyBuffer, reqId);
                     }
                 } catch (ex) {
-                    console.error('ERROR sending ice response '+ex+' req '+reqId);
+                    console.error('ERROR sending ice response ' + ex + ' req ' + reqId);
                 }
 
             },
@@ -348,15 +341,13 @@
         };
 
         this.ice_router.handle(req, res, function(err) {
-            console.error('SHOULD NOT BE HERE done status: '+status+" reply: "+replyJSON+" replyBuffer: "+replyBuffer+' if err '+err+' req '+reqId);
+            console.error('SHOULD NOT BE HERE done status: ' + status + " reply: " + replyJSON + " replyBuffer: " + replyBuffer + ' if err ' + err + ' req ' + reqId);
         });
 
     };
 
 
-
     /**
->>>>>>> b22ad0b9
      * return a route handler that calls the server function
      */
     Server.prototype._create_server_handler = function(func, func_info) {
@@ -368,7 +359,6 @@
                 return next();
             }
             Q.fcall(function() {
-<<<<<<< HEAD
                     /**
                      * mark the request to respond with error
                      * @param status <Number> optional status code.
@@ -402,24 +392,6 @@
                         _.each(req.body, function(v, k) {
                             req.rest_params[k] = v;
                         });
-=======
-                /**
-                 * mark the request to respond with error
-                 * @param status <Number> optional status code.
-                 * @param data <String> the error response data to send
-                 * @param reason <Any> a reason for logging only
-                 */
-                req.rest_error = function(status, data, reason) {
-                    if (typeof status === 'string') {
-                        reason = data;
-                        data = status;
-                        status = 500;
-                    }
-                    if (!req._rest_error_data) {
-                        req._rest_error_status = status;
-                        req._rest_error_data = data;
-                        req._rest_error_reason = reason;
->>>>>>> b22ad0b9
                     }
                     _.each(req.params, function(v, k) {
                         req.rest_params[k] =
@@ -462,7 +434,7 @@
                     var data = req._rest_error_data || 'error';
                     return res.status(status).json(data);
                 })
-                .then(function(){
+                .then(function() {
                     if (res.manual) {
                         res.manual();
                     }
@@ -506,24 +478,11 @@
     Client.prototype._client_request = function(func_info, params) {
         var self = this;
         return Q.fcall(function() {
-<<<<<<< HEAD
-                return self._http_request(func_info, params);
-            })
-            .then(read_http_response)
-            .then(function(res) {
-                return self._handle_http_reply(func_info, res);
-            })
-            .then(null, function(err) {
-                console.error('REST REQUEST FAILED', err);
-                throw err;
-            });
-=======
             return self._peer_request(func_info, params);
         }).then(null, function(err) {
-            console.error('REST REQUEST FAILED '+ require('util').inspect(err));
+            console.error('REST REQUEST FAILED ' + require('util').inspect(err));
             throw err;
         });
->>>>>>> b22ad0b9
     };
 
     // create a REST api call and return the options for http request.
@@ -540,7 +499,9 @@
 
         // using forIn to enumerate headers that may be inherited from base headers (see Client ctor).
         _.forIn(self.headers, function(val, key) {
-            if (typeof val === 'function') {return;}
+            if (typeof val === 'function') {
+                return;
+            }
             headers[key] = val;
         });
 
@@ -611,7 +572,7 @@
 
         if (config.use_ws_when_possible && self.options.is_ws && self.options.peer) {
 
-            writeToLog(0,'do ws for path '+options.path);
+            writeToLog(0, 'do ws for path ' + options.path);
 
             var peerId = self.options.peer;
 
@@ -622,10 +583,10 @@
             return Q.fcall(function() {
                 return ice_api.sendWSRequest(self.options.p2p_context, peerId, options, self.options.timeout);
             }).then(function(res) {
-                dbg.log0(self.options, 'res is: '+ require('util').inspect(res));
+                dbg.log0(self.options, 'res is: ' + require('util').inspect(res));
 
                 if (res && res.status && res.status === 500) {
-                    writeToLog(0,'failed '+options.path+' in ws, try http instead');
+                    writeToLog(0, 'failed ' + options.path + ' in ws, try http instead');
                     return self._doHttpCall(func_info, options, body);
                 } else {
                     if (!func_info.reply_raw) {
@@ -635,12 +596,12 @@
                     return res.data;
                 }
             }).then(null, function(err) {
-                writeToLog(-1,'WS REST REQUEST FAILED '+ err+' try http instead');
+                writeToLog(-1, 'WS REST REQUEST FAILED ' + err + ' try http instead');
                 return self._doHttpCall(func_info, options, body);
             });
 
         } else if (config.use_ice_when_possible && self.options.peer && (!self.options.ws_socket || self.options.peer !== self.options.ws_socket.idInServer)) { // do ice
-            writeToLog(0,'do ice ' + (self.options.ws_socket && self.options.ws_socket.isAgent ? self.options.ws_socket.idInServer : "not agent") + ' for path '+options.path);
+            writeToLog(0, 'do ice ' + (self.options.ws_socket && self.options.ws_socket.isAgent ? self.options.ws_socket.idInServer : "not agent") + ' for path ' + options.path);
             return Q.fcall(function() {
                 var peerId = self.options.peer;
 
@@ -655,27 +616,27 @@
             }).then(function(res) {
                 return res;
             }, function(err) {
-                writeToLog(-1,'ICE REST REQUEST FAILED '+ err+' DONT try http instead');
+                writeToLog(-1, 'ICE REST REQUEST FAILED ' + err + ' DONT try http instead');
                 throw err;
                 //return self._doHttpCall(func_info, options, body);
             });
         } else { // do http
 
-            writeToLog(2,'Do Http Call to '+options.hostname+':'+options.port+' for '+options.method+' '+options.path);
+            writeToLog(2, 'Do Http Call to ' + options.hostname + ':' + options.port + ' for ' + options.method + ' ' + options.path);
 
             if (config.use_ice_when_possible && self.options.peer) {
-                dbg.log0(options, 'do http to self req '+options.path);
+                dbg.log0(options, 'do http to self req ' + options.path);
                 options.hostname = '127.0.0.1';
             }
 
             return self._doHttpCall(func_info, options, body);
         }
-        console.error('YaEL SHOULD NOT REACH HERE '+require('util').inspect(options));
+        console.error('YaEL SHOULD NOT REACH HERE ' + require('util').inspect(options));
     };
 
     Client.prototype._doICECallWithRetry = function doICECallWithRetry(self_options, peerId, options, buffer, func_info, retry) {
         var self = this;
-        return Q.fcall(function () {
+        return Q.fcall(function() {
             return self._doICECall(self_options, peerId, options, buffer, func_info);
         }).then(function(res) {
             return res;
@@ -683,25 +644,25 @@
             if (retry < config.ice_retry && err.toString().indexOf('500') < 0) {
                 ++retry;
                 ice_api.forceCloseIce(self_options.p2p_context, peerId);
-                writeToLog(-1,'ICE REST REQUEST FAILED '+ err+' retry '+retry);
+                writeToLog(-1, 'ICE REST REQUEST FAILED ' + err + ' retry ' + retry);
                 return self._doICECallWithRetry(self_options, peerId, options, buffer, func_info, retry);
             } else {
-                throw new Error('ICE REST REQUEST FAILED '+ err);
+                throw new Error('ICE REST REQUEST FAILED ' + err);
             }
 
         });
     };
 
     Client.prototype._doICECall = function doICECall(self_options, peerId, options, buffer, func_info) {
-        writeToLog(3,'do ice req '+require('util').inspect(options));
-
-        return Q.fcall(function () {
+        writeToLog(3, 'do ice req ' + require('util').inspect(options));
+
+        return Q.fcall(function() {
                 return ice_api.sendRequest(self_options.p2p_context, self_options.ws_socket, peerId, options, null, buffer, self_options.timeout);
             })
-            .then(function (res) {
+            .then(function(res) {
                 dbg.log0(self_options, 'res is: ' + require('util').inspect(res));
                 if (res && res.status && res.status === 500) {
-                    writeToLog(0,'failed ' + options.path + ' in ice, got 500');
+                    writeToLog(0, 'failed ' + options.path + ' in ice, got 500');
                     throw new Error('Do retry with http - ice failure 500');
                 } else {
 
@@ -712,31 +673,31 @@
                     return res.data;
                 }
             })
-            .then(null, function (err) {
-                writeToLog(-1,'ICE REST REQUEST FAILED ' + err);
-                throw new Error('ice failure ex '+ err);
+            .then(null, function(err) {
+                writeToLog(-1, 'ICE REST REQUEST FAILED ' + err);
+                throw new Error('ice failure ex ' + err);
             });
     };
 
     Client.prototype._doHttpCall = function doHttpCall(func_info, options, body) {
         var self = this;
-        writeToLog(2,'do http req to '+options.hostname+':'+options.port+' for '+options.method+' '+options.path);
+        writeToLog(2, 'do http req to ' + options.hostname + ':' + options.port + ' for ' + options.method + ' ' + options.path);
 
         if (options.body) {
             delete options.body;
         }
 
         return Q.fcall(function() {
-            return self._http_request(options, body);
-        }).then(read_http_response)
-        .then(function(res) {
-            return self._handle_http_reply(func_info, res);
-        })
-        .then(null, function(err) {
-                writeToLog(-1,'HTTP REST REQUEST FAILED '+ require('util').inspect(err) +
-            ' to '+options.hostname+':'+options.port+' for '+options.method+' '+options.path);
-            throw err;
-        });
+                return self._http_request(options, body);
+            }).then(read_http_response)
+            .then(function(res) {
+                return self._handle_http_reply(func_info, res);
+            })
+            .then(null, function(err) {
+                writeToLog(-1, 'HTTP REST REQUEST FAILED ' + require('util').inspect(err) +
+                    ' to ' + options.hostname + ':' + options.port + ' for ' + options.method + ' ' + options.path);
+                throw err;
+            });
     };
 
     // create a REST api call and return the options for http request.
@@ -763,7 +724,7 @@
                         req.abort();
                     });
                 } catch (ex) {
-                    console.error("prob with set request timeout "+ex);
+                    console.error("prob with set request timeout " + ex);
                 }
             } else {
                 // TODO browserify doesn't implement req.setTimeout...
@@ -830,7 +791,7 @@
         this.hostname = u.hostname;
         this.port = u.port;
     },
-    set_peer: function (peer) {
+    set_peer: function(peer) {
         this.peer = peer;
     },
 
