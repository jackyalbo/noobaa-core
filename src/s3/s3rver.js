--- conflicted
+++ resolved
@@ -67,14 +67,8 @@
             });
         })
         .then(() => {
-<<<<<<< HEAD
-            const addr_url = url.parse(params.address || 'wss://127.0.0.1:5001');
-            const is_local_address =
-=======
             const addr_url = url.parse(params.address || '');
-            const is_local_address =
-                !params.address ||
->>>>>>> 87ddcd69
+            const is_local_address = !params.address ||
                 addr_url.hostname === '127.0.0.1' ||
                 addr_url.hostname === 'localhost';
             if (is_local_address) {
