--- conflicted
+++ resolved
@@ -16,15 +16,7 @@
 var dbg = require('../util/debug_module')(__filename);
 var mongoose_logger = require('../util/mongoose_logger');
 
-<<<<<<< HEAD
-=======
-//Global Configuration and Initialization
-console.log('loading .env file ( no foreman ;)');
-dotenv.load();
-
 dbg.set_process_name('BGWorkers');
-
->>>>>>> 410f1bcb
 
 //TODO:: move all this to db index (function and direct call)
 var debug_mode = (process.env.DEBUG_MODE === 'true');
@@ -74,11 +66,7 @@
 
     http_server = http.createServer();
     P.fcall(function() {
-<<<<<<< HEAD
             return P.ninvoke(http_server, 'listen', bg_workers_rpc.get_default_base_port('background'));
-=======
-            return P.ninvoke(http_server, 'listen', (parseInt(process.env.PORT) + 1));
->>>>>>> 410f1bcb
         })
         .then(function() {
             bg_workers_rpc.register_ws_transport(http_server);
