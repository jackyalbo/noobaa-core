--- conflicted
+++ resolved
@@ -750,20 +750,14 @@
 
     info.num_objects = num_of_objects || 0;
     let placement_mul = (tier_of_bucket.data_placement === 'MIRROR') ? Math.max(tier_of_bucket.pools.length, 1) : 1;
-<<<<<<< HEAD
-    let bucket_chunks_capacity = _.get(bucket, 'storage_stats.chunks_capacity', 0);
-    let bucket_used = new BigInteger(bucket_chunks_capacity)
+    let bucket_chunks_capacity = size_utils.json_to_bigint(_.get(bucket, 'storage_stats.chunks_capacity', 0));
+    let bucket_used = bucket_chunks_capacity
         .multiply(tier_of_bucket.replicas)
         .multiply(placement_mul);
-    let bucket_free = new BigInteger(_.get(info, 'tiering.storage.free', 0));
-    let bucket_used_other = BigInteger.max(
-        new BigInteger(_.get(info, 'tiering.storage.used', 0)).minus(bucket_used),
+    let bucket_free = size_utils.json_to_bigint(_.get(info, 'tiering.storage.free', 0));
+    let bucket_used_other = size_utils.BigInteger.max(
+        size_utils.json_to_bigint(_.get(info, 'tiering.storage.used', 0)).minus(bucket_used),
         0);
-=======
-    let bucket_used = size_utils.json_to_bigint((bucket.storage_stats && bucket.storage_stats.chunks_capacity) || 0).multiply(tier_of_bucket.replicas).multiply(placement_mul);
-    let bucket_free = size_utils.json_to_bigint((info.tiering && info.tiering.storage && info.tiering.storage.free) || 0);
-    let bucket_used_other = size_utils.json_to_bigint((info.tiering && info.tiering.storage && info.tiering.storage.used_other) || 0);
->>>>>>> f6eff7a5
 
     info.storage = size_utils.to_bigint_storage({
         used: bucket_used,
