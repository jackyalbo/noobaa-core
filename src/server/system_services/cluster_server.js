/**
 * Cluster Server
 */
'use strict';
const DEV_MODE = (process.env.DEV_MODE === 'true');
const _ = require('lodash');
const RpcError = require('../../rpc/rpc_error');
const system_store = require('./system_store').get_instance();
const Dispatcher = require('../notifications/dispatcher');
const server_rpc = require('../server_rpc');
const MongoCtrl = require('../utils/mongo_ctrl');
const cutil = require('../utils/clustering_utils');
const P = require('../../util/promise');
const fs_utils = require('../../util/fs_utils');
const fs = require('fs');
const os_utils = require('../../util/os_utils');
const dbg = require('../../util/debug_module')(__filename);
const config = require('../../../config.js');
const promise_utils = require('../../util/promise_utils');
const diag = require('../utils/server_diagnostics');
const moment = require('moment');
const url = require('url');
const net = require('net');
const util = require('util');
const upgrade_utils = require('../../util/upgrade_utils');
const request = require('request');
const dns = require('dns');
const cluster_hb = require('../bg_services/cluster_hb');
const dotenv = require('../../util/dotenv');
const phone_home_utils = require('../../util/phone_home');
const pkg = require('../../../package.json');
const md_store = require('../object_services/md_store');


function _init() {
    return P.resolve(MongoCtrl.init());
}

//
//API
//

//Return new cluster info, if doesn't exists in db
function new_cluster_info() {
    if (system_store.get_local_cluster_info()) {
        return;
    }

    return P.fcall(function() {
            var address = os_utils.get_local_ipv4_ips()[0];
            var cluster = {
                is_clusterized: false,
                owner_secret: system_store.get_server_secret(),
                cluster_id: system_store.get_server_secret(),
                owner_address: address,
                owner_shardname: 'shard1',
                location: 'Earth',
                shards: [{
                    shardname: 'shard1',
                    servers: [{
                        address: address //TODO:: on multiple nics support, fix this
                    }],
                }],
                config_servers: [],
            };

            return cluster;
        })
        .then(cluster => _attach_server_configuration(cluster));
}

//Initiate process of adding a server to the cluster
function add_member_to_cluster(req) {
    dbg.log0('Recieved add member to cluster req', req.rpc_params, 'current topology',
        cutil.pretty_topology(cutil.get_topology()));

    _validate_add_member_request(req);

    let topology = cutil.get_topology();
    var id = topology.cluster_id;
    let is_clusterized = topology.is_clusterized;

    return server_rpc.client.cluster_internal.verify_join_conditions({
            secret: req.rpc_params.secret,
            version: pkg.version
        }, {
            address: server_rpc.get_base_address(req.rpc_params.address),
            timeout: 60000 //60s
        })
        .then(response => {
            if (!is_clusterized && response && response.caller_address) {
                dbg.log1('updating adding server ip in db');
                let shard_idx = cutil.find_shard_index(req.rpc_params.shard);
                let server_idx = _.findIndex(topology.shards[shard_idx].servers,
                    server => server.address === os_utils.get_local_ipv4_ips()[0]);
                if (server_idx === -1) {
                    dbg.warn("db does not contain internal ip of master server");
                } else {
                    let new_shards = topology.shards;
                    new_shards[shard_idx].servers[server_idx] = {
                        address: response.caller_address
                    };
                    // if this is the first server in the cluster, adding the 2nd one we update the
                    // ip of this server to be the external ip instead of internal in cluster schema
                    return system_store.make_changes({
                        update: {
                            clusters: [{
                                _id: system_store.get_local_cluster_info()._id,
                                owner_address: response.caller_address,
                                shards: new_shards
                            }]
                        }
                    }).catch(err => dbg.warn("Failed to update adding-server's ip", err));
                }
            }
        })
        .then(() => P.fcall(function() {
            //If this is the first time we are adding to the cluster, special handling is required
            if (!is_clusterized) {
                dbg.log0('Current server is first on cluster and has single mongo running, updating');
                return _initiate_replica_set('shard1');

                //TODO:: when adding shard, the first server should also have its single mongo replaced to shard
                /*return _add_new_shard_on_server('shard1', myip, {
                    first_shard: true,
                    remote_server: false
                });*/
                //If adding shard, and current server does not have config on it, add
                //This is the case on the addition of the first shard
            }
        }))
        .then(function() {
            // after a cluster was initiated, join the new member
            dbg.log0('Sending join_to_cluster to', req.rpc_params.address, cutil.get_topology());
            //Send a join_to_cluster command to the new joining server
            return server_rpc.client.cluster_internal.join_to_cluster({
                ip: req.rpc_params.address,
                topology: cutil.get_topology(),
                cluster_id: id,
                secret: req.rpc_params.secret,
                role: req.rpc_params.role,
                shard: req.rpc_params.shard,
                location: req.rpc_params.location,
                jwt_secret: process.env.JWT_SECRET,
                new_hostname: req.rpc_params.new_hostname
            }, {
                address: server_rpc.get_base_address(req.rpc_params.address),
                timeout: 60000 //60s
            });
        })
        .then(() => {
            Dispatcher.instance().activity({
                event: 'cluster.added_member_to_cluster',
                level: 'info',
                system: req.system._id,
                actor: req.account && req.account._id,
                desc: `Server ${req.rpc_params.new_hostname || ''} added to cluster`,
            });
        })
        .catch(function(err) {
            console.error('Failed adding members to cluster', req.rpc_params, 'with', err);
            throw new Error('Failed adding members to cluster');
        })
        // TODO: solve in a better way
        // added this delay, otherwise the next system_store.load doesn't catch the new servers HB
        .delay(500)
        .then(function() {
            dbg.log0('Added member', req.rpc_params.address, 'to cluster. New topology',
                cutil.pretty_topology(cutil.get_topology()));
            // reload system_store to update after new member HB
            return system_store.load();
        })
        // ugly but works. perform first heartbeat after server is joined, so UI will present updated data
        .then(() => cluster_hb.do_heartbeat())
        .return();
}

function verify_join_conditions(req) {
    dbg.log0('Got verify_join_conditions request');
    let response = {};
    if (req.connection && req.connection.url) {
        response.caller_address = req.connection.url.hostname.includes('ffff') ?
            req.connection.url.hostname.replace(/^.*:/, '') :
            req.connection.url.hostname;
    }

    return P.resolve()
        .then(() => _verify_join_preconditons(req))
        .then(() => response);
}


function join_to_cluster(req) {
    dbg.log0('Got join_to_cluster request with topology', cutil.pretty_topology(req.rpc_params.topology),
        'existing topology is:', cutil.pretty_topology(cutil.get_topology()));

    return P.resolve()
        .then(() => _verify_join_preconditons(req))
        .then(() => {
            req.rpc_params.topology.owner_shardname = req.rpc_params.shard;
            req.rpc_params.topology.owner_address = req.rpc_params.ip;
            // update jwt secret in dotenv
            dbg.log0('updating JWT_SECRET in .env:', req.rpc_params.jwt_secret);
            dotenv.set({
                key: 'JWT_SECRET',
                value: req.rpc_params.jwt_secret
            });
            //TODO:: need to think regarding role switch: ReplicaSet chain vs. Shard (or switching between
            //different ReplicaSet Chains)
            //Easy path -> don't support it, make admin detach and re-attach as new role,
            //though this creates more hassle for the admin and overall lengthier process

            // first thing we update the new topology as the local topoology.
            // later it will be updated to hold this server's info in the cluster's DB
            return _update_cluster_info(req.rpc_params.topology);
        })
        .then(() => {
            if (req.rpc_params.new_hostname) {
                dbg.log0('setting hostname to ', req.rpc_params.new_hostname);
                os_utils.set_hostname(req.rpc_params.new_hostname);
            }
            dbg.log0('server new role is', req.rpc_params.role);
            if (req.rpc_params.role === 'SHARD') {
                //Server is joining as a new shard, update the shard topology
                let shards = cutil.get_topology().shards;
                shards.push({
                    shardname: req.rpc_params.shard,
                    servers: [{
                        address: req.rpc_params.ip
                    }]
                });
                return P.resolve(_update_cluster_info({
                        owner_address: req.rpc_params.ip,
                        shards: shards
                    }))
                    .then(() =>
                        //Add the new shard server
                        _add_new_shard_on_server(req.rpc_params.shard, req.rpc_params.ip, {
                            first_shard: false,
                            remote_server: true
                        })
                    );
            } else if (req.rpc_params.role === 'REPLICA') {
                //Server is joining as a replica set member to an existing shard, update shard chain topology
                //And add an appropriate server
                return _add_new_server_to_replica_set(req.rpc_params.shard,
                    req.rpc_params.ip);
            }
            dbg.error('Unknown role', req.rpc_params.role, 'recieved, ignoring');
            throw new Error('Unknown server role ' + req.rpc_params.role);
        })
        //.then(() => _attach_server_configuration({}))
        //.then((res_params) => _update_cluster_info(res_params))
        .then(function() {
            var topology_to_send = _.omit(cutil.get_topology(), 'dns_servers', 'ntp');
            dbg.log0('Added member, publishing updated topology', cutil.pretty_topology(topology_to_send));
            //Mongo servers are up, update entire cluster with the new topology
            return _publish_to_cluster('news_updated_topology', topology_to_send);
        })
        // ugly but works. perform first heartbeat after server is joined, so UI will present updated data
        .then(() => cluster_hb.do_heartbeat())
        // restart bg_workers and s3rver to fix stale data\connections issues. maybe we can do it in a more elgant way
        .then(() => _restart_services())
        .return();
}

function news_config_servers(req) {
    dbg.log0('Recieved news: news_config_servers', cutil.pretty_topology(req.rpc_params));
    //Verify we recieved news on the cluster we are joined to
    cutil.verify_cluster_id(req.rpc_params.cluster_id);

    //If config servers changed, update
    //Only the first server in the cfg array does so
    return P.resolve(_update_rs_if_needed(req.rpc_params.IPs, config.MONGO_DEFAULTS.CFG_RSET_NAME, true))
        .then(() => {
            //Update our view of the topology
            return P.resolve(_update_cluster_info({
                    config_servers: req.rpc_params.IPs
                }))
                .then(() => {
                    //We have a valid config replica set, start the mongos service
                    return MongoCtrl.add_new_mongos(cutil.extract_servers_ip(
                        cutil.get_topology().config_servers
                    ));

                    //TODO:: NBNB Update connection string for our mongo connections, currently only seems needed for
                    //Replica sets =>
                    //Need to close current connections and re-open (bg_worker, all webservers)
                    //probably best to use publish_to_cluster
                });
        });
}

function news_replicaset_servers(req) {
    dbg.log0('Recieved news: news_replicaset_servers', cutil.pretty_topology(req.rpc_params));
    //Verify we recieved news on the cluster we are joined to
    cutil.verify_cluster_id(req.rpc_params.cluster_id);
    dbg.log0('replica set params - IPs:', req.rpc_params.IPs, 'name:', req.rpc_params.name);
    return P.resolve(_update_rs_if_needed(req.rpc_params.IPs, req.rpc_params.name, false))
        .return();
}

function news_updated_topology(req) {
    dbg.log0('Recieved news: news_updated_topology', cutil.pretty_topology(req.rpc_params));
    //Verify we recieved news on the cluster we are joined to
    cutil.verify_cluster_id(req.rpc_params.cluster_id);

    dbg.log0('updating topolgy to the new published topology:', req.rpc_params);
    //Update our view of the topology
    return P.resolve(_update_cluster_info({
        is_clusterized: true,
        shards: req.rpc_params.shards
    }));
}


function redirect_to_cluster_master(req) {
    let current_clustering = system_store.get_local_cluster_info();
    if (!current_clustering) {
        let address = system_store.data.systems[0].base_address || os_utils.get_local_ipv4_ips()[0];
        return address;
    }
    if (!current_clustering.is_clusterized) {
        let address = system_store.data.systems[0].base_address || current_clustering.owner_address;
        return address;
    }
    return P.fcall(function() {
            return MongoCtrl.redirect_to_cluster_master();
        })
        .catch(err => {
            dbg.log0('redirect_to_cluster_master caught error', err);
            let topology = cutil.get_topology();
            let res_host;
            if (topology && topology.shards) {
                _.forEach(topology.shards, shard => {
                    if (String(shard.shardname) === String(topology.owner_shardname)) {
                        let hosts_excluding_current = _.difference(shard.servers, [{
                            address: topology.owner_address
                        }]);
                        if (hosts_excluding_current.length > 0) {
                            res_host = hosts_excluding_current[Math.floor(Math.random() * hosts_excluding_current.length)];
                        }
                    }
                });
            }

            if (res_host) {
                return res_host.address;
            } else {
                throw new Error('Could not find server to redirect');
            }
        });
}


function update_time_config(req) {
    var time_config = req.rpc_params;
    var target_servers = [];
    return P.fcall(function() {
            if (time_config.target_secret) {
                let cluster_server = system_store.data.cluster_by_server[time_config.target_secret];
                if (!cluster_server) {
                    throw new RpcError('CLUSTER_SERVER_NOT_FOUND', 'Server with secret key:', time_config.target_secret, ' was not found');
                }
                target_servers.push(cluster_server);
            } else {
                _.each(system_store.data.clusters, cluster => target_servers.push(cluster));
            }

            if (!time_config.ntp_server && !time_config.epoch) {
                throw new RpcError('CONFIG_NOT_FOUND', 'Missing time configuration (ntp_server or epoch)');
            }

            if (time_config.ntp_server && time_config.epoch) {
                throw new RpcError('DUAL_CONFIG', 'Dual configuration provided (ntp_server and epoch)');
            }

            let config_to_update = {
                timezone: time_config.timezone
            };

            if (time_config.ntp_server) {
                config_to_update.server = time_config.ntp_server;
            }

            let updates = _.map(target_servers, server => ({
                _id: server._id,
                ntp: config_to_update
            }));

            return system_store.make_changes({
                update: {
                    clusters: updates,
                }
            });
        })
        .then(() => {
            return P.each(target_servers, function(server) {
                return server_rpc.client.cluster_internal.apply_updated_time_config(time_config, {
                    address: server_rpc.get_base_address(server.owner_address)
                });
            });
        })
        .then(() => {
            Dispatcher.instance().activity({
                event: 'conf.server_date_time_updated',
                level: 'info',
                system: req.system._id,
                actor: req.account && req.account._id,
                desc: `Server data and time successfully updated to: ` +
                    util.inspect(_.pick(time_config, ['timezone', 'ntp_server', 'epoch'])),
            });
        })
        .return();
}


function apply_updated_time_config(req) {
    var time_config = req.rpc_params;
    return P.fcall(function() {
            if (time_config.ntp_server) { //set NTP
                return os_utils.set_ntp(time_config.ntp_server, time_config.timezone);
            } else { //manual set
                return os_utils.set_manual_time(time_config.epoch, time_config.timezone);
            }
        })
        .return();
}


function update_dns_servers(req) {
    var dns_servers_config = req.rpc_params;
    var target_servers = [];
    return P.fcall(function() {
            if (dns_servers_config.target_secret) {
                let cluster_server = system_store.data.cluster_by_server[dns_servers_config.target_secret];
                if (!cluster_server) {
                    throw new RpcError('CLUSTER_SERVER_NOT_FOUND', 'Server with secret key:',
                        dns_servers_config.target_secret, ' was not found');
                }
                target_servers.push(cluster_server);
            } else {
                let current;
                _.each(system_store.data.clusters, cluster => {
                    //Run current last since we restart the server, we want to make sure
                    //all other server were dispatched to
                    if (system_store.get_server_secret() === cluster.owner_secret) {
                        current = cluster;
                    } else {
                        target_servers.push(cluster);
                    }
                });
                if (current) {
                    target_servers.push(current);
                }
            }

            let updates = _.map(target_servers, server => ({
                _id: server._id,
                dns_servers: dns_servers_config.dns_servers
            }));
            return system_store.make_changes({
                update: {
                    clusters: updates,
                }
            });
        })
        .then(() => {
            return P.each(target_servers, function(server) {
                return server_rpc.client.cluster_internal.apply_updated_dns_servers(dns_servers_config, {
                    address: server_rpc.get_base_address(server.owner_address)
                });
            });
        })
        .then(() => {
            Dispatcher.instance().activity({
                event: 'conf.dns_servers',
                level: 'info',
                system: req.system._id,
                actor: req.account && req.account._id,
                desc: _.isEmpty(dns_servers_config.dns_servers) ?
                    `DNS servers cleared` : `DNS servers set to: ${util.inspect(dns_servers_config.dns_servers)}`
            });
        })
        .return();
}


function apply_updated_dns_servers(req) {
    return P.fcall(function() {
            return os_utils.set_dns_server(req.rpc_params.dns_servers);
        })
        .then(() => {
            return os_utils.restart_services();
        })
        .return();
}


function set_debug_level(req) {
    dbg.log0('Recieved set_debug_level req', req);
    var debug_params = req.rpc_params;
    var target_servers = [];
    return P.fcall(function() {
            if (debug_params.target_secret) {
                let cluster_server = system_store.data.cluster_by_server[debug_params.target_secret];
                if (!cluster_server) {
                    throw new RpcError('CLUSTER_SERVER_NOT_FOUND', 'Server with secret key:', debug_params.target_secret, ' was not found');
                }
                target_servers.push(cluster_server);
            } else {
                _.each(system_store.data.clusters, cluster => target_servers.push(cluster));
            }

            return P.each(target_servers, function(server) {
                return server_rpc.client.cluster_internal.apply_set_debug_level(debug_params, {
                    address: server_rpc.get_base_address(server.owner_address),
                    auth_token: req.auth_token
                });
            });
        })
        .then(() => {
            Dispatcher.instance().activity({
                event: 'dbg.set_debug_level',
                level: 'info',
                system: req.system._id,
                actor: req.account && req.account._id,
                desc: `Debug level was set to ${debug_params.level}`
            });
        })
        .return();
}


function apply_set_debug_level(req) {
    dbg.log0('Recieved apply_set_debug_level req', req.rpc_params);
    if (req.rpc_params.target_secret) {
        let cluster_server = system_store.data.cluster_by_server[req.rpc_params.target_secret];
        if (!cluster_server) {
            throw new RpcError('CLUSTER_SERVER_NOT_FOUND', 'Server with secret key:', req.rpc_params.target_secret, ' was not found');
        }
        if (cluster_server.debug_level === req.rpc_params.level) {
            dbg.log0('requested to set debug level to the same as current level. skipping..', req.rpc_params);
            return;
        }
    } else if (req.system.debug_level === req.rpc_params.level) {
        dbg.log0('requested to set debug level to the same as current level. skipping..', req.rpc_params);
        return;
    }

    return _set_debug_level_internal(req, req.rpc_params.level)
        .then(() => {
            if (req.rpc_params.level > 0) { //If level was set, remove it after 10m
                promise_utils.delay_unblocking(config.DEBUG_MODE_PERIOD) //10m
                    .then(() => _set_debug_level_internal(req, 0));
            }
        })
        .return();
}

function _restart_services() {
    // set timeout to restart services in 1 second
    setTimeout(() => {
        promise_utils.exec('supervisorctl restart s3rver bg_workers hosted_agents');
    }, 1000);
}


function _set_debug_level_internal(req, level) {
    dbg.log0('Recieved _set_debug_level_internal req', req.rpc_params, 'With Level', level);
    return server_rpc.client.debug.set_debug_level({
            level: level,
            module: 'core'
        }, {
            auth_token: req.auth_token
        })
        .then(() => {
            var update_object = {};
            if (req.rpc_params.target_secret) {
                let cluster_server = system_store.data.cluster_by_server[req.rpc_params.target_secret];
                if (!cluster_server) {
                    throw new RpcError('CLUSTER_SERVER_NOT_FOUND', 'Server with secret key:',
                        req.rpc_params.target_secret, ' was not found');
                }
                update_object.clusters = [{
                    _id: cluster_server._id,
                    debug_level: level
                }];
            } else {
                // Only master can update the whole system debug mode level
                // TODO: If master falls in the process and we already passed him
                // It means that nobody will update the system in the DB, yet it will be in debug
                let current_clustering = system_store.get_local_cluster_info();
                if ((current_clustering && current_clustering.is_clusterized) && !system_store.is_cluster_master) {
                    return;
                }

                update_object.systems = [{
                    _id: req.system._id,
                    debug_level: level
                }];
            }

            return system_store.make_changes({
                update: update_object
            });
        });
}


function diagnose_system(req) {
    var target_servers = [];
    const TMP_WORK_DIR = `/tmp/diag`;
    const INNER_PATH = `${process.cwd()}/build`;
    const OUT_PATH = '/public/' + req.system.name + '_cluster_diagnostics.tgz';
    const WORKING_PATH = `${INNER_PATH}${OUT_PATH}`;
    if (req.rpc_params.target_secret) {
        let cluster_server = system_store.data.cluster_by_server[req.rpc_params.target_secret];
        if (!cluster_server) {
            throw new RpcError('CLUSTER_SERVER_NOT_FOUND', 'Server with secret key:', req.rpc_params.target_secret, ' was not found');
        }
        target_servers.push(cluster_server);
    } else {
        _.each(system_store.data.clusters, cluster => target_servers.push(cluster));
    }

    Dispatcher.instance().activity({
        event: 'dbg.diagnose_system',
        level: 'info',
        system: req.system._id,
        actor: req.account && req.account._id,
        desc: `${req.system.name} diagnostics package was exported by ${req.account && req.account.email}`,
    });

    return fs_utils.create_fresh_path(`${TMP_WORK_DIR}`)
        .then(() => {
            return P.each(target_servers, function(server) {
                return server_rpc.client.cluster_internal.collect_server_diagnostics({}, {
                        address: server_rpc.get_base_address(server.owner_address),
                        auth_token: req.auth_token
                    })
                    .then(res_data => {
                        var server_hostname = 'unknown' || (server.heartbeat && server.heartbeat.health.os_info.hostname);
                        // Should never exist since above we delete the root folder
                        return fs_utils.create_fresh_path(`${TMP_WORK_DIR}/${server_hostname}_${server.owner_secret}`)
                            .then(() => fs.writeFileAsync(`${TMP_WORK_DIR}/${server_hostname}_${server.owner_secret}/diagnostics.tgz`,
                                res_data.data));
                    });
            });
        })
        .then(() => promise_utils.exec(`find ${TMP_WORK_DIR} -maxdepth 1 -type f -delete`))
        .then(() => diag.pack_diagnostics(WORKING_PATH))
        .then(() => (OUT_PATH));
}


function collect_server_diagnostics(req) {
    const INNER_PATH = `${process.cwd()}/build`;
    return P.resolve()
        .then(() => {
            dbg.log0('Recieved diag req');
            var out_path = '/public/' + os_utils.os_info().hostname + '_srv_diagnostics.tgz';
            var inner_path = process.cwd() + '/build' + out_path;
            return P.resolve()
                .then(() => diag.collect_server_diagnostics(req))
                .then(() => diag.pack_diagnostics(inner_path))
                .then(res => out_path);
        })
        .then(out_path => {
            dbg.log1('Reading packed file');
            return fs.readFileAsync(`${INNER_PATH}${out_path}`)
                .then(data => ({
                    data: new Buffer(data),
                }))
                .catch(err => {
                    dbg.error('DIAGNOSTICS READ FAILED', err.stack || err);
                    throw new Error('Server Collect Diag Error on reading packges diag file');
                });
        })
        .then(() => {
            Dispatcher.instance().activity({
                event: 'cluster.collect_diagnostics',
                level: 'info',
                system: req.system._id,
                actor: req.account && req.account._id,
                desc: `Collecting serers diagnostics`
            });
        })
        .catch(err => {
            dbg.error('DIAGNOSTICS FAILED', err.stack || err);
            return {
                data: new Buffer(),
            };
        });
}


function read_server_time(req) {
    let cluster_server = system_store.data.cluster_by_server[req.rpc_params.target_secret];
    if (!cluster_server) {
        throw new RpcError('CLUSTER_SERVER_NOT_FOUND', 'Server with secret key:', req.rpc_params.target_secret, ' was not found');
    }

    return server_rpc.client.cluster_internal.apply_read_server_time(req.rpc_params, {
        address: server_rpc.get_base_address(cluster_server.owner_address),
    });
}


function apply_read_server_time(req) {
    return moment().unix();
}


// UPGRADE ////////////////////////////////////////////////////////
function member_pre_upgrade(req) {
    dbg.log0('UPGRADE: received upgrade package:, ', req.rpc_params.filepath, req.rpc_params.mongo_upgrade ?
        'this server should preform mongo_upgrade' :
        'this server should not preform mongo_upgrade');
    let server = system_store.get_local_cluster_info(); //Update path in DB
    dbg.log0('update upgrade for server: ', cutil.get_cluster_info().owner_address);
    let upgrade = {
        path: req.rpc_params.filepath,
        mongo_upgrade: req.rpc_params.mongo_upgrade,
        status: 'PENDING',
        error: ''
    };

    dbg.log0('UPGRADE:', 'updating cluster for server._id', server._id, 'with upgrade =', upgrade);

    return system_store.make_changes({
            update: {
                clusters: [{
                    _id: server._id,
                    upgrade: upgrade
                }]
            }
        })
        .then(() => upgrade_utils.pre_upgrade())
        .then(res => {
            //Update result of pre_upgrade and message in DB
            if (res.result) {
                dbg.log0('UPGRADE:', 'get res.result =', res.result, ' setting status to CAN_UPGRADE');
                upgrade.status = 'CAN_UPGRADE';
            } else {
                dbg.log0('UPGRADE:', 'get res.result =', res.result, ' setting status to FAILED');
                upgrade.status = 'FAILED';
                upgrade.error = res.message;
            }

            dbg.log0('UPGRADE:', 'updating cluster again for server._id', server._id, 'with upgrade =', upgrade);

            return system_store.make_changes({
                update: {
                    clusters: [{
                        _id: server._id,
                        upgrade: upgrade
                    }]
                }
            });
        })
        .return();
}

function do_upgrade(req) {
    dbg.log0('UPGRADE:', 'got do_upgrade');
    let server = system_store.get_local_cluster_info();
    if (server.upgrade.status !== 'CAN_UPGRADE') {
        throw new Error('Not in upgrade state:', server.upgrade.error ? server.upgrade.error : '');
    }
    if (server.upgrade.path === '') {
        throw new Error('No package path supplied');
    }
    let filepath = server.upgrade.path;
    //Async as the server will soon be restarted anyway
    upgrade_utils.do_upgrade(filepath, server.is_clusterized);
    return;
}


function upgrade_cluster(req) {
    dbg.log0('UPGRADE got request to upgrade the cluster:', cutil.pretty_topology(cutil.get_topology()));
    // get all cluster members other than the master
    let cinfo = system_store.get_local_cluster_info();
    let secondary_members = cutil.get_all_cluster_members().filter(ip => ip !== cinfo.owner_address);
    dbg.log0('UPGRADE:', 'secondaries =', secondary_members);
    // upgrade can only be called from master. throw error otherwise
    return P.fcall(() => {
            if (cinfo.is_clusterized) {
                return MongoCtrl.is_master();
            }
            return true;

        })
        .then(is_master => {
            if (!is_master) {
                throw new Error('UPGRADE upgrade must be done on master node');
            }
            // upload package to secondaries
            dbg.log0('UPGRADE:', 'uploading package to all cluster members');
            // upload package to cluster members
            return P.all(secondary_members.map(member => _upload_package(req.rpc_params.filepath, member)))
                .catch(err => {
                    dbg.error('UPGRADE:', 'failed uploading upgrade package to secondaries - aborting upgrade', err);
                    throw err;
                });
        })
        .then(() => {
            dbg.log0('UPGRADE:', 'calling member_pre_upgrade');
            return server_rpc.client.cluster_internal.member_pre_upgrade({
                    filepath: req.rpc_params.filepath,
                    mongo_upgrade: true
                })
                .catch(err => {
                    dbg.error('UPGRADE:', 'pre_upgrade failed on master - aborting upgrade', err);
                    throw err;
                });
        })
        .then(() => {
            //wait for all secondaries to reach CAN_UPGRADE. if one failed fail the upgrade
            dbg.log0('UPGRADE:', 'waiting for secondaries to reach CAN_UPGRADE');
            // TODO: on multiple shards we can upgrade one at the time in each shard
            return P.all(secondary_members, ip => {
                // for each server, wait for it to reach CAN_UPGRADE, then call do_upgrade
                // wait for UPGRADED status before continuing to next one
                dbg.log0('UPGRADE:', 'waiting for server', ip, 'to reach CAN_UPGRADE');
                return _wait_for_upgrade_state(ip, 'CAN_UPGRADE')
                    .catch(err => {
                        dbg.error('UPGRADE:', 'timeout: server at', ip, 'did not reach CAN_UPGRADE state. aborting upgrade', err);
                        throw err;
                    });
            });
        })
        // after all servers reached CAN_UPGRADE, start upgrading secondaries one by one
        .then(() => P.each(secondary_members, ip => {
            dbg.log0('UPGRADE:', 'sending do_upgrade to server', ip, 'and and waiting for DB_READY state');
            return server_rpc.client.cluster_internal.do_upgrade({}, {
                    address: server_rpc.get_base_address(ip)
                })
                .then(() => _wait_for_upgrade_state(ip, 'DB_READY'))
                .catch(err => {
                    dbg.error('UPGRADE:', 'got error on upgrade of server', ip, 'aborting upgrade process', err);
                    throw err;
                });
        }))
        .then(() => {
            let update = {
                _id: system_store.data.systems[0]._id,
                upgrade_date: Date.now(),
            };
            return system_store.make_changes({
                update: {
                    systems: [update]
                }
            });
        })
        // after all secondaries are upgraded it is safe to upgrade the primary.
        // secondaries should wait (in upgrade.sh) for primary to complete upgrade and perform mongo_upgrade
        .then(() => {
            dbg.log0('UPGRADE:', 'calling do_upgrade on master');
            return server_rpc.client.cluster_internal.do_upgrade({
                filepath: req.rpc_params.filepath
            });
        });
}


function _wait_for_upgrade_state(ip, state) {
    const max_retries = 60;
    const upgrade_retry_delay = 10 * 1000; // the delay between testing upgrade status
    return promise_utils.retry(max_retries, upgrade_retry_delay, () => system_store.load()
        .then(() => {
            dbg.log0('UPGRADE:', 'wating for', ip, 'to reach', state);
            let status = cutil.get_member_upgrade_status(ip);
            dbg.log0('UPGRADE:', 'got status:', status);
            if (status !== state) {
                dbg.error('UPGRADE:', 'timedout waiting for ' + ip + ' to reach ' + state);
                throw new Error('timedout waiting for ' + ip + ' to reach ' + state);
            }
        })
    );
}

//
//Internals Cluster Control
//

function _upload_package(pkg_path, ip) {
    var formData = {
        upgrade_file: {
            value: fs.createReadStream(pkg_path),
            options: {
                filename: 'noobaa.tar.gz',
                contentType: 'application/x-gzip'
            }
        }
    };
    let target = url.format({
        protocol: 'http',
        slashes: true,
        hostname: ip,
        port: process.env.PORT,
        pathname: 'upload_package'
    });
    return P.ninvoke(request, 'post', {
            url: target,
            formData: formData,
            rejectUnauthorized: false,
        })
        .then((httpResponse, body) => {
            console.log('Upload package successful:', body);
        });
}


function read_server_config(req) {
    let reply = {};
    let srvconf = {};

    return P.resolve()
        .then(function() {
            if (DEV_MODE) {
                reply.using_dhcp = false;
                // Notice that we only return from the current promise and continue the chain
                // Later in method _verify_connection_to_phonehome, we attach the connection status
                return;
            }
            return fs_utils.find_line_in_file('/etc/sysconfig/network-scripts/ifcfg-eth0', 'BOOTPROTO="dhcp"')
                .then(function(using_dhcp) {
                    reply.using_dhcp = false;
                    // This is used in order to check that it's not commented
                    if (using_dhcp && using_dhcp.split('#')[0].trim() === 'BOOTPROTO="dhcp"') {
                        reply.using_dhcp = true;
                        dbg.log0('found configured DHCP');
                    }
                });
        })
        .then(() => _attach_server_configuration(srvconf, reply.using_dhcp))
        .then(() => phone_home_utils.verify_connection_to_phonehome())
        .then(function(connection_reply) {
            reply.phone_home_connectivity_status = connection_reply;

            if (srvconf.ntp) {
                if (srvconf.ntp.timezone) {
                    reply.timezone = srvconf.ntp.timezone;
                }
                if (srvconf.ntp.server) {
                    reply.ntp_server = srvconf.ntp.server;
                }
            }

            if (srvconf.dns_servers) {
                reply.dns_servers = srvconf.dns_servers;
            }

            return reply;
        });
}

function update_server_conf(req) {
    dbg.log0('set_server_conf. params:', req.rpc_params);
<<<<<<< HEAD
    let audit_desc = `""`;
=======


>>>>>>> e23df3e1
    return P.fcall(() => {
            if (req.rpc_params.target_secret) {
                if (!system_store.data.cluster_by_server[req.rpc_params.target_secret]) {
                    throw new Error(`unknown server:`, req.rpc_params.target_secret);
                }
                return system_store.data.cluster_by_server[req.rpc_params.target_secret];
            }
            return system_store.get_local_cluster_info();
        })
        .then(cluster_server => {
            if (req.rpc_params.hostname) {
                audit_desc += `Hostname changed to ${req.rpc_params.hostname}. `;
                if (!os_utils.is_valid_hostname(req.rpc_params.hostname)) throw new Error(`Invalid hostname: ${req.rpc_params.hostname}. See RFC 1123`);
                return server_rpc.client.cluster_internal.set_hostname_internal({
                        hostname: req.rpc_params.hostname,
                    }, {
                        address: server_rpc.get_base_address(cluster_server.owner_address),
                        timeout: 60000 //60s
                    })
                    .then(() => cluster_server);
            }
            return cluster_server;
        })
        .then(cluster_server => {
            if (req.rpc_params.location) {
<<<<<<< HEAD
                audit_desc += `Location set to ${req.rpc_params.location}`;
                system_store.make_changes({
=======
                return system_store.make_changes({
>>>>>>> e23df3e1
                    update: {
                        clusters: [{
                            _id: cluster_server._id,
                            location: req.rpc_params.location
                        }]
                    }
                });
            }
        })
<<<<<<< HEAD
        .then(() => {
            Dispatcher.instance().activity({
                event: 'cluster.set_server_conf',
                level: 'info',
                system: req.system._id,
                actor: req.account && req.account._id,
                desc: audit_desc,
            });
        });
=======
        .return();
>>>>>>> e23df3e1
}

function set_hostname_internal(req) {
    return os_utils.set_hostname(req.rpc_params.hostname);
}

//
//Internals Cluster Control
//

function _validate_add_member_request(req) {
    if (!os_utils.is_supervised_env()) {
        console.warn('Environment is not a supervised one, currently not allowing clustering operations');
        throw new Error('Environment is not a supervised one, currently not allowing clustering operations');
    }

    if (req.rpc_params.address && !net.isIPv4(req.rpc_params.address)) {
        throw new Error('Adding new members to cluster is allowed by using IP only');
    }

    if (req.rpc_params.new_hostname && !os_utils.is_valid_hostname(req.rpc_params.new_hostname)) {
        throw new Error(`Invalid hostname: ${req.rpc_params.new_hostname}. See RFC 1123`);
    }
}

function _verify_join_preconditons(req) {
    //Verify secrets match
    if (req.rpc_params.secret !== system_store.get_server_secret()) {
        dbg.error('Secrets do not match!');
        throw new Error('Secrets do not match!');
    }

    if (req.rpc_params.version && req.rpc_params.version !== pkg.version) {
        dbg.error(`versions does not match - master version = ${req.rpc_params.version}  joined version = ${pkg.version}`);
        throw new Error('versions do not match');
    }


    let system = system_store.data.systems[0];
    if (system) {
        //Verify we are not already joined to a cluster
        //TODO:: think how do we want to handle it, if at all
        if (cutil.get_topology().shards.length !== 1 ||
            cutil.get_topology().shards[0].servers.length !== 1) {
            dbg.error('Server already joined to a cluster');
            throw new Error('Server joined to a cluster');
        }

        // verify there are no objects on the system
        return (md_store.aggregate_objects_count({
                system: system._id,
                deleted: null
            }))
            .then(obj_count => {
                if (obj_count[''] > 0) {
                    throw new Error('Server contains objects');
                }
            });
    }


}


function _add_new_shard_on_server(shardname, ip, params) {
    // "cache" current topology until all changes take affect, since we are about to lose mongo
    // until the process is done
    let current_topology = cutil.get_topology();
    var config_updates = {};
    dbg.log0('Adding shard, new topology', cutil.pretty_topology(current_topology));

    //Actually add a new mongo shard instance
    return P.resolve(MongoCtrl.add_new_shard_server(shardname, params.first_shard))
        .then(function() {
            dbg.log0('Checking current config servers set, currently contains',
                current_topology.config_servers.length, 'servers');
            if (current_topology.config_servers.length === 3) { //Currently stay with a repset of 3 for config
                dbg.log0('Adding a new mongos without chanding the config array');
                //We already have a config replica set of 3, simply set up a mongos instance
                return MongoCtrl.add_new_mongos(cutil.extract_servers_ip(
                    current_topology.config_servers
                ));
            } else { // < 3 since we don't add once we reach 3, add this server as config as well
                dbg.log0('Adding a new config server', ip, 'to the config array', current_topology.config_servers);

                config_updates.config_servers = current_topology.config_servers;
                config_updates.config_servers.push({
                    address: ip
                });

                return _add_new_config_on_server(cutil.extract_servers_ip(config_updates.config_servers), params);
            }
        })
        .then(function() {
            dbg.log0('Adding shard to mongo shards');
            //add the new shard in the mongo configuration
            return P.resolve(MongoCtrl.add_member_shard(shardname, ip));
        })
        .then(function() {
            if (!params.first_shard) {
                //Write back old topology, was lost on transition to new shard server
                dbg.log0('Writing back old topology, for owner_secret reference', cutil.pretty_topology(current_topology));
                current_topology._id = system_store.generate_id();
                return system_store.make_changes({
                    insert: {
                        clusters: [current_topology]
                    }
                });
            } else {
                return;
            }
        })
        .then(function() {
            if (config_updates.config_servers) {
                dbg.log0('Added', ip, 'as a config server publish to cluster');
                return _publish_to_cluster('news_config_servers', {
                    IPs: config_updates.config_servers,
                    cluster_id: current_topology.cluster_id
                });
            } else {
                return;
            }
        });
}

function _initiate_replica_set(shardname) {
    dbg.log0('Adding first RS server to', shardname);
    var new_topology = cutil.get_topology();
    var shard_idx;

    shard_idx = cutil.find_shard_index(shardname);
    //No Such shard
    if (shard_idx === -1) {
        dbg.log0('Cannot add RS member to non-existing shard');
        throw new Error('Cannot add RS member to non-existing shard');
    }

    new_topology.is_clusterized = true;
    new_topology.owner_shardname = shardname;

    // first update topology to indicate clusterization
    return P.resolve(() => _update_cluster_info(new_topology))
        .then(() => MongoCtrl.add_replica_set_member(shardname, /*first_server=*/ true, new_topology.shards[shard_idx].servers))
        .then(() => {
            dbg.log0('Replica set created, calling initiate');
            return MongoCtrl.initiate_replica_set(shardname, cutil.extract_servers_ip(
                cutil.get_topology().shards[shard_idx].servers
            ));
        });
}

function _update_cluster_info(params) {
    let current_clustering = system_store.get_local_cluster_info();
    return P.resolve()
        .then(() => {
            if (!current_clustering) {
                return new_cluster_info();
            }
        })
        .then(new_clustering => {
            current_clustering = current_clustering || new_clustering;
            var update = _.defaults(_.pick(params, _.keys(current_clustering)), current_clustering);
            update.owner_secret = system_store.get_server_secret(); //Keep original owner_secret
            update.owner_address = params.owner_address || current_clustering.owner_address;
            update._id = current_clustering._id;

            dbg.log0('Updating local cluster info for owner', update.owner_secret, 'previous cluster info',
                cutil.pretty_topology(current_clustering), 'new cluster info', cutil.pretty_topology(update));

            let changes;
            // if we are adding a new cluster info use insert in the changes
            if (new_clustering) {
                changes = {
                    insert: {
                        clusters: [update]
                    }
                };
            } else {
                changes = {
                    update: {
                        clusters: [update]
                    }
                };
            }

            return system_store.make_changes(changes)
                .then(() => {
                    dbg.log0('local cluster info updates successfully');
                    return;
                })
                .catch((err) => {
                    console.error('failed on local cluster info update with', err.message);
                    throw err;
                });
        });
}



// add a new server to an existing replica set
function _add_new_server_to_replica_set(shardname, ip) {
    dbg.log0('Adding RS server to', shardname);
    var new_topology = cutil.get_topology();
    var shard_idx = cutil.find_shard_index(shardname);

    //No Such shard
    if (shard_idx === -1) {
        dbg.log0('Cannot add RS member to non-existing shard');
        throw new Error('Cannot add RS member to non-existing shard');
    }

    new_topology.is_clusterized = true;

    // add server's ip to servers list in topology
    new_topology.shards[shard_idx].servers.push({
        address: ip
    });

    return P.resolve(MongoCtrl.add_replica_set_member(shardname, /*first_server=*/ false, new_topology.shards[shard_idx].servers))
        .then(() => system_store.load())
        .then(() => _attach_server_configuration(new_topology))
        .then(() => {
            // insert an entry for this server in clusters collection.
            new_topology._id = system_store.generate_id();
            dbg.log0('inserting topology for new server to clusters collection:', new_topology);
            return system_store.make_changes({
                insert: {
                    clusters: [new_topology]
                }
            });
        })
        .then(() => {
            dbg.log0('Adding new replica set member to the set');
            let new_rs_params = {
                name: shardname,
                IPs: cutil.extract_servers_ip(
                    cutil.get_topology().shards[shard_idx].servers
                ),
                cluster_id: new_topology.cluster_id
            };
            return _publish_to_cluster('news_replicaset_servers', new_rs_params);
        });
}

function _add_new_config_on_server(cfg_array, params) {
    dbg.log0('Adding new local config server', cfg_array);
    return P.resolve(MongoCtrl.add_new_config())
        .then(function() {
            dbg.log0('Adding mongos on config array', cfg_array);
            return MongoCtrl.add_new_mongos(cfg_array);
        })
        .then(function() {
            dbg.log0('Updating config replica set, initiate_replica_set=', params.first_shard ? 'true' : 'false');
            if (params.first_shard) {
                return MongoCtrl.initiate_replica_set(
                    config.MONGO_DEFAULTS.CFG_RSET_NAME, cfg_array, true
                ); //3rd param /*=config set*/
            } else if (!params.remote_server) {
                return MongoCtrl.add_member_to_replica_set(
                    config.MONGO_DEFAULTS.CFG_RSET_NAME, cfg_array, true
                ); //3rd param /*=config set*/
            } else {
                return;
            }
        });
}

function _publish_to_cluster(apiname, req_params) {
    var servers = [];
    _.each(cutil.get_topology().shards, function(shard) {
        _.each(shard.servers, function(single_srv) {
            servers.push(single_srv.address);
        });
    });

    dbg.log0('Sending cluster news:', apiname, 'to:', servers, 'with:', req_params);
    return P.each(servers, function(server) {
        return server_rpc.client.cluster_internal[apiname](req_params, {
            address: server_rpc.get_base_address(server),
            timeout: 60000 //60s
        });
    });
}

function _update_rs_if_needed(IPs, name, is_config) {
    var config_changes = cutil.rs_array_changes(IPs, name, is_config);
    if (config_changes) {
        return MongoCtrl.is_master(is_config)
            .then(is_master => {
                if (is_master.ismaster) {
                    dbg.log0('Current server is master for config RS, Updating to', IPs);
                    return MongoCtrl.add_member_to_replica_set(
                        name,
                        IPs,
                        is_config);
                }
            })
            .then(() => {
                // for all members update the connection string with the new member
                if (!is_config) {
                    return MongoCtrl.update_dotenv(name, IPs);
                }
            });
    }
    return;
}


function _attach_server_configuration(cluster_server, dhcp_dns_servers) {
    if (!fs.existsSync('/etc/ntp.conf') || !fs.existsSync('/etc/resolv.conf')) {
        cluster_server.ntp = {
            timezone: os_utils.get_time_config().timezone
        };
        return cluster_server;
    }
    return P.join(fs_utils.find_line_in_file('/etc/ntp.conf', '#NooBaa Configured NTP Server'),
            os_utils.get_time_config(),
            fs_utils.find_line_in_file('/etc/resolv.conf', '#NooBaa Configured Primary DNS Server'),
            fs_utils.find_line_in_file('/etc/resolv.conf', '#NooBaa Configured Secondary DNS Server'),
            dhcp_dns_servers && dns.getServers()
        )
        .spread(function(ntp_line, time_config, primary_dns_line, secondary_dns_line, dhcp_dns) {
            cluster_server.ntp = {
                timezone: time_config.timezone
            };
            if (ntp_line && ntp_line.split(' ')[0] === 'server') {
                cluster_server.ntp.server = ntp_line.split(' ')[1];
                dbg.log0('found configured NTP server in ntp.conf:', cluster_server.ntp.server);
            }

            var dns_servers = [];
            if (primary_dns_line && primary_dns_line.split(' ')[0] === 'nameserver') {
                let pri_dns = primary_dns_line.split(' ')[1];
                dns_servers.push(pri_dns);
                dbg.log0('found configured Primary DNS server in resolv.conf:', pri_dns);
            }
            if (secondary_dns_line && secondary_dns_line.split(' ')[0] === 'nameserver') {
                let sec_dns = secondary_dns_line.split(' ')[1];
                dns_servers.push(sec_dns);
                dbg.log0('found configured Secondary DNS server in resolv.conf:', sec_dns);
            }
            if (dns_servers.length > 0) {
                cluster_server.dns_servers = dns_servers;
            }

            // We are interested in DNS servers of DHCP that's why we override
            if (dhcp_dns_servers && dhcp_dns) {
                // We only support up to 2 DNS servers so we slice the first two
                cluster_server.dns_servers = dhcp_dns.slice(0, 2);
            }

            return cluster_server;
        });
}

function check_cluster_status() {
    var servers = system_store.data.clusters;
    dbg.log2('check_cluster_status', servers);
    return P.map(_.filter(servers,
            server => server.owner_secret !== system_store.get_server_secret()),
        server => server_rpc.client.cluster_server.ping({}, {
            address: server_rpc.get_base_address(server.owner_address),
            timeout: 60000 //60s
        }).then(res => {
            if (res === "PONG") {
                return {
                    secret: server.owner_secret,
                    status: "OPERATIONAL"
                };
            }
            return {
                secret: server.owner_secret,
                status: "FAULTY"
            };
        })
        .catch(err => {
            dbg.warn(`error while pinging server ${server.owner_secret}: `, err.stack || err);
            return {
                secret: server.owner_secret,
                status: "UNREACHABLE"
            };
        }));
}

function ping() {
    return "PONG";
}


// EXPORTS
exports._init = _init;
exports.new_cluster_info = new_cluster_info;
exports.redirect_to_cluster_master = redirect_to_cluster_master;
exports.add_member_to_cluster = add_member_to_cluster;
exports.join_to_cluster = join_to_cluster;
exports.news_config_servers = news_config_servers;
exports.news_updated_topology = news_updated_topology;
exports.news_replicaset_servers = news_replicaset_servers;
exports.update_time_config = update_time_config;
exports.apply_updated_time_config = apply_updated_time_config;
exports.update_dns_servers = update_dns_servers;
exports.apply_updated_dns_servers = apply_updated_dns_servers;
exports.set_debug_level = set_debug_level;
exports.apply_set_debug_level = apply_set_debug_level;
exports.diagnose_system = diagnose_system;
exports.collect_server_diagnostics = collect_server_diagnostics;
exports.read_server_time = read_server_time;
exports.apply_read_server_time = apply_read_server_time;
exports.read_server_config = read_server_config;
exports.member_pre_upgrade = member_pre_upgrade;
exports.do_upgrade = do_upgrade;
exports.upgrade_cluster = upgrade_cluster;
exports.check_cluster_status = check_cluster_status;
exports.ping = ping;
exports.verify_join_conditions = verify_join_conditions;
exports.update_server_conf = update_server_conf;
exports.set_hostname_internal = set_hostname_internal;<|MERGE_RESOLUTION|>--- conflicted
+++ resolved
@@ -959,12 +959,7 @@
 
 function update_server_conf(req) {
     dbg.log0('set_server_conf. params:', req.rpc_params);
-<<<<<<< HEAD
     let audit_desc = `""`;
-=======
-
-
->>>>>>> e23df3e1
     return P.fcall(() => {
             if (req.rpc_params.target_secret) {
                 if (!system_store.data.cluster_by_server[req.rpc_params.target_secret]) {
@@ -990,12 +985,8 @@
         })
         .then(cluster_server => {
             if (req.rpc_params.location) {
-<<<<<<< HEAD
                 audit_desc += `Location set to ${req.rpc_params.location}`;
-                system_store.make_changes({
-=======
                 return system_store.make_changes({
->>>>>>> e23df3e1
                     update: {
                         clusters: [{
                             _id: cluster_server._id,
@@ -1005,7 +996,6 @@
                 });
             }
         })
-<<<<<<< HEAD
         .then(() => {
             Dispatcher.instance().activity({
                 event: 'cluster.set_server_conf',
@@ -1014,10 +1004,8 @@
                 actor: req.account && req.account._id,
                 desc: audit_desc,
             });
-        });
-=======
+        })
         .return();
->>>>>>> e23df3e1
 }
 
 function set_hostname_internal(req) {
