/**
 *
 * NODE MONITOR
 *
 */
'use strict';

const _ = require('lodash');
const chance = require('chance')();
const EventEmitter = require('events').EventEmitter;

const P = require('../../util/promise');
const pkg = require('../../../package.json');
const dbg = require('../../util/debug_module')(__filename);
const config = require('../../../config');
const js_utils = require('../../util/js_utils');
const RpcError = require('../../rpc/rpc_error');
const md_store = require('../object_services/md_store');
const dclassify = require('dclassify');
const size_utils = require('../../util/size_utils');
const BigInteger = size_utils.BigInteger;
const Dispatcher = require('../notifications/dispatcher');
const MapBuilder = require('../object_services/map_builder').MapBuilder;
const server_rpc = require('../server_rpc');
const auth_server = require('../common_services/auth_server');
const nodes_store = require('./nodes_store');
const buffer_utils = require('../../util/buffer_utils');
const system_store = require('../system_services/system_store').get_instance();
const promise_utils = require('../../util/promise_utils');
const mongoose_utils = require('../../util/mongoose_utils');
const cluster_server = require('../system_services/cluster_server');
const system_server_utils = require('../utils/system_server_utils');
const clustering_utils = require('../utils/clustering_utils');

const RUN_DELAY_MS = 60000;
const RUN_NODE_CONCUR = 5;
const MAX_NUM_LATENCIES = 20;
const UPDATE_STORE_MIN_ITEMS = 100;

const AGENT_INFO_FIELDS = [
    'name',
    'version',
    'ip',
    'host_id',
    'base_address',
    'rpc_address',
    'geolocation',
    'storage',
    'drives',
    'os_info',
    'debug_level',
    'is_internal_agent',
];
const MONITOR_INFO_FIELDS = [
    'has_issues',
    'online',
    'readable',
    'writable',
    'trusted',
    'n2n_connectivity',
    'connectivity',
    'storage_full',
    'suggested_pool',
];
const NODE_INFO_FIELDS = [
    'name',
    'geolocation',
    'ip',
    'host_id',
    'is_cloud_node',
    'rpc_address',
    'base_address',
    'version',
    'latency_to_server',
    'latency_of_disk_read',
    'latency_of_disk_write',
    'debug_level',
    'heartbeat',
    'migrating_to_pool',
    'decommissioning',
    'decommissioned',
    'deleting',
    'deleted',
];
const NODE_INFO_DEFAULTS = {
    ip: '0.0.0.0',
    version: '',
    peer_id: '',
    rpc_address: '',
    base_address: '',
};
const QUERY_FIELDS = [{
    query: 'readable',
    item: 'item.readable',
    type: 'Boolean',
}, {
    query: 'writable',
    item: 'item.writable',
    type: 'Boolean',
}, {
    query: 'trusted',
    item: 'item.trusted',
    type: 'Boolean',
}, {
    query: 'migrating_to_pool',
    item: 'item.node.migrating_to_pool',
    type: 'Boolean',
}, {
    query: 'decommissioning',
    item: 'item.node.decommissioning',
    type: 'Boolean',
}, {
    query: 'decommissioned',
    item: 'item.node.decommissioned',
    type: 'Boolean',
}, {
    query: 'migrating_to_pool',
    item: 'item.node.migrating_to_pool',
    type: 'Boolean',
}, {
    query: 'accessibility',
    item: 'item.accessibility',
    type: 'String',
}, {
    query: 'connectivity',
    item: 'item.connectivity',
    type: 'String',
}, {
    query: 'data_activity',
    item: 'item.data_activity.reason',
    type: 'String',
}];

const ACT_DELETING = 'DELETING';
const ACT_DECOMMISSIONING = 'DECOMMISSIONING';
const ACT_MIGRATING = 'MIGRATING';
const ACT_RESTORING = 'RESTORING';
const STAGE_OFFLINE_GRACE = 'OFFLINE_GRACE';
const STAGE_REBUILDING = 'REBUILDING';
const STAGE_WIPING = 'WIPING';
const WAIT_NODE_OFFLINE = 'NODE_OFFLINE';
const WAIT_SYSTEM_MAINTENANCE = 'SYSTEM_MAINTENANCE';

class NodesMonitor extends EventEmitter {

    constructor() {
        super();
        this.client = server_rpc.rpc.new_client();
        this._started = false;
        this._loaded = false;
        this._num_running_rebuilds = 0;
    }

    start() {
        this._started = true;
        return this._load_from_store();
    }

    stop() {
        this._started = false;
    }

    /**
     * sync_to_store is used for testing to get the info from all nodes
     */
    sync_to_store() {
        return P.resolve(this._run()).return();
    }


    /**
     * heartbeat request from node agent
     */
    heartbeat(req) {
        const extra = req.auth.extra || {};
        const node_id = String(extra.node_id || '');
        const node_version = req.rpc_params.version;
        const reply = {
            version: pkg.version || '0',
            delay_ms: 0 // delay_ms was required in 0.3.X
        };

        // since the heartbeat api is dynamic through new versions
        // if we detect that this is a new version we return immediately
        // with the new version so that the agent will update the code first
        // and only after the upgrade we will run the heartbeat functionality
        if (node_version !== pkg.version) {
            dbg.log0('heartbeat: reply new version',
                'node_id', node_id,
                'node_version', node_version,
                'pkg.version', pkg.version);
            return reply;
        }

        //If this server is not the master, redirect the agent to the master
        let current_clustering = system_store.get_local_cluster_info();
        if ((current_clustering && current_clustering.is_clusterized) && !system_store.is_cluster_master) {
            return P.resolve(cluster_server.redirect_to_cluster_master())
                .then(addr => {
                    dbg.log0('heartbeat: current is not master redirecting to', addr);
                    reply.redirect = addr;
                    return reply;
                });
        }


        this._throw_if_not_started_and_loaded();

        // existing node heartbeat
        if (node_id && (req.role === 'agent' || req.role === 'admin')) {
            this._connect_node(req.connection, node_id);
            return reply;
        }

        // new node heartbeat
        // create the node and then update the heartbeat
        if (!node_id && (req.role === 'create_node' || req.role === 'admin')) {
            this._add_new_node(req.connection, req.system._id, extra.pool_id, req.rpc_params.pool_name);
            return reply;
        }

        dbg.error('heartbeat: BAD REQUEST', 'role', req.role, 'auth', req.auth);
        throw new RpcError('FORBIDDEN', 'Bad heartbeat request');
    }


    test_node_id(req) {
        const extra = req.auth.extra || {};
        const node_id = String(extra.node_id || '');
        if (node_id) {
            // test the passed node id, to verify that it's a valid node
            const item = this._map_node_id.get(String(node_id));
            dbg.log0('agent sent node_id', node_id, item ? 'found valid node' : 'did not find a valid node!!!');
            return Boolean(item);
        }
        dbg.log0('agent did not send a node_id. sending valid=true');
        return true;
    }


    /**
     * read_node returns information about one node
     */
    read_node(node_identity) {
        this._throw_if_not_started_and_loaded();
        const item = this._get_node(node_identity, 'allow_offline');
        this._update_status(item);
        return this._get_node_info(item);
    }

    migrate_nodes_to_pool(nodes_identities, pool_id) {
        this._throw_if_not_started_and_loaded();
        const items = _.map(nodes_identities, node_identity => {
            let item = this._get_node(node_identity, 'allow_offline');
            // validate that the node doesn't belong to a cloud pool
            if (item.node.is_cloud_node) {
                throw new RpcError('migrating a cloud node is not allowed');
            }
            return item;
        });
        _.each(items, item => {
            dbg.log0('migrate_nodes_to_pool:', item.node.name,
                'pool_id', pool_id, 'from pool', item.node.pool);
            if (String(item.node.pool) !== String(pool_id)) {
                item.node.migrating_to_pool = Date.now();
                item.node.pool = pool_id;
                item.suggested_pool = ''; // reset previous suggestion
            }
            this._set_need_update.add(item);
            this._update_status(item);
        });
        this._schedule_next_run(1);
        // let desc_string = [];
        // desc_string.push(`${assign_nodes && assign_nodes.length} Nodes were assigned to ${pool.name} successfully by ${req.account && req.account.email}`);
        // _.forEach(nodes_before_change, node => {
        //     desc_string.push(`${node.name} was assigned from ${node.pool.name} to ${pool.name}`);
        // });
        // Dispatcher.instance().activity({
        //     event: 'pool.assign_nodes',
        //     level: 'info',
        //     system: req.system._id,
        //     actor: req.account && req.account._id,
        //     pool: pool._id,
        //     desc: desc_string.join('\n'),
        // });
    }

    decommission_node(node_identity) {
        this._throw_if_not_started_and_loaded();
        const item = this._get_node(node_identity, 'allow_offline');
        if (!item.node.decommissioning) {
            item.node.decommissioning = Date.now();
        }
        this._set_need_update.add(item);
        this._update_status(item);
    }

    recommission_node(node_identity) {
        this._throw_if_not_started_and_loaded();
        const item = this._get_node(node_identity, 'allow_offline');
        delete item.node.decommissioning;
        delete item.node.decommissioned;
        this._set_need_update.add(item);
        this._update_status(item);
    }

    delete_node(node_identity) {
        this._throw_if_not_started_and_loaded();
        const item = this._get_node(node_identity, 'allow_offline');
        if (!item.node.deleting) {
            item.node.deleting = Date.now();
        }
        this._set_need_update.add(item);
        this._update_status(item);

        // TODO GUYM implement delete_node
        throw new RpcError('TODO', 'delete_node');
    }



    ///////////////////
    // INTERNAL IMPL //
    ///////////////////


    _clear() {
        this._loaded = false;
        this._map_node_id = new Map();
        this._map_peer_id = new Map();
        this._map_node_name = new Map();
        this._set_need_update = new Set();
        this._set_need_rebuild = new Set();
        this._set_need_rebuild_iter = null;
    }

    _throw_if_not_started_and_loaded() {
        if (!this._started) throw new RpcError('MONITOR_NOT_STARTED');
        if (!this._loaded) throw new RpcError('MONITOR_NOT_LOADED');
    }

    _load_from_store() {
        if (!this._started) return;
        dbg.log0('_load_from_store ...');
        return mongoose_utils.mongoose_wait_connected()
            .then(() => nodes_store.instance().connect())
            .then(() => nodes_store.instance().find_nodes({
                deleted: null
            }))
            .then(nodes => {
                if (!this._started) return;
                this._clear();
                for (const node of nodes) {
                    this._add_existing_node(node);
                }
                this._loaded = true;
                // delay a bit before running to allow nodes to reconnect
                this._schedule_next_run(3000);
            })
            .catch(err => {
                dbg.log0('_load_from_store ERROR', err.stack);
                return P.delay(1000).then(() => this._load_from_store());
            });
    }

    _add_existing_node(node) {
        const item = {
            connection: null,
            node_from_store: node,
            node: _.cloneDeep(node),
        };
        dbg.log0('_add_existing_node', item.node.name);
        this._add_node_to_maps(item);
        this._set_node_defaults(item);
    }

    _add_new_node(conn, system_id, pool_id, pool_name) {
        const system = system_store.data.get_by_id(system_id);
        const pool =
            system_store.data.get_by_id(pool_id) ||
            system.pools_by_name[pool_name] ||
            system.pools_by_name.default_pool;
        if (pool.system !== system) {
            throw new Error('Node pool must belong to system');
        }
        const item = {
            connection: null,
            node_from_store: null,
            node: {
                _id: nodes_store.instance().make_node_id(),
                peer_id: nodes_store.instance().make_node_id(),
                system: system._id,
                pool: pool._id,
                heartbeat: Date.now(),
                name: 'a-node-has-no-name-' + Date.now().toString(36),
            },
        };
        if (pool.cloud_pool_info) {
            item.node.is_cloud_node = true;
        } else if (pool.demo_pool) {
            item.node.is_internal_node = true;
        }
        dbg.log0('_add_new_node', item.node);
        this._add_node_to_maps(item);
        this._set_node_defaults(item);
        this._set_connection(item, conn);
        this._set_need_update.add(item);
    }

    _add_node_to_maps(item) {
        this._map_node_id.set(String(item.node._id), item);
        this._map_peer_id.set(String(item.node.peer_id), item);
        this._map_node_name.set(String(item.node.name), item);
    }

    _set_node_defaults(item) {
        if (!_.isNumber(item.node.heartbeat)) {
            item.node.heartbeat = new Date(item.node.heartbeat).getTime() || 0;
        }
        item.node.drives = item.node.drives || [];
        item.node.latency_to_server = item.node.latency_to_server || [];
        item.node.latency_of_disk_read = item.node.latency_of_disk_read || [];
        item.node.latency_of_disk_write = item.node.latency_of_disk_write || [];
        item.node.storage = _.defaults(item.node.storage, {
            total: 0,
            free: 0,
            used: 0,
            alloc: 0,
            limit: 0
        });
    }

    _connect_node(conn, node_id) {
        dbg.log0('_connect_node:', 'node_id', node_id);
        const item = this._map_node_id.get(String(node_id));
        if (!item) throw new RpcError('NODE_NOT_FOUND', node_id);
        this._set_connection(item, conn);
    }

    _set_connection(item, conn) {
        if (item.connection === conn) return;
        if (item.connection) {
            // make sure it is not a cloned agent. if the old connection is still connected
            // the assumption is that this is a duplicated agent. in that case throw an error
            if (item.connection._state === 'connected' && conn.url.hostname !== item.connection.url.hostname) {
                throw new RpcError('DUPLICATE', 'agent appears to be duplicated - abort', false);
            }
            dbg.warn('heartbeat: closing old connection', item.connection.connid);
            item.connection.close();
        }
        item.connection = conn;
        this._set_need_update.add(item);
        setTimeout(() => this._run_node(item), 1000).unref();
        if (conn) {
            item.node.heartbeat = Date.now();
            conn.on('close', () => {
                // if connection already replaced ignore the close event
                if (item.connection !== conn) return;
                item.connection = null;
                // TODO GUYM what to wakeup on disconnect?
                setTimeout(() => this._run_node(item), 1000).unref();
            });
        }
    }

    _schedule_next_run(delay_ms) {
        // TODO GUYM _schedule_next_run should check if currently running?
        clearTimeout(this._next_run_timeout);
        if (!this._started) return;
        this._next_run_timeout = setTimeout(() => {
            P.resolve()
                .then(() => this._run())
                .finally(() => this._schedule_next_run());
        }, delay_ms || RUN_DELAY_MS).unref();
    }

    _run() {
        if (!this._started) return;
        dbg.log0('_run:', this._map_node_id.size, 'nodes in queue');
        let next = 0;
        const queue = Array.from(this._map_node_id.values());
        const concur = Math.min(queue.length, RUN_NODE_CONCUR);
        const worker = () => {
            if (next >= queue.length) return;
            const item = queue[next];
            next += 1;
            return this._run_node(item).then(worker);
        };
        return P.all(_.times(concur, worker))
            .then(() => this._suggest_pool_assign())
            .then(() => this._update_nodes_store('force'));
    }

    _run_node(item) {
        if (!this._started) return;
        dbg.log0('_run_node:', item.node.name);
        // TODO schedule run for node should re-run if requested during run
        item.run_promise = item.run_promise || P.resolve()
            .then(() => this._get_agent_info(item))
            .then(() => this._update_rpc_config(item))
            .then(() => this._test_store_perf(item))
            .then(() => this._test_network_perf(item))
            .then(() => this._update_status(item))
            .then(() => this._update_nodes_store())
            .catch(err => {
                dbg.warn('_run_node: ERROR', err.stack || err, 'node', item.node);
            })
            .finally(() => {
                item.run_promise = null;
            });
        return item.run_promise;
    }

    _get_agent_info(item) {
        if (!item.connection) return;
        dbg.log0('_get_agent_info:', item.node.name);
        let potential_masters = clustering_utils.get_potential_masters();

        return this.client.agent.get_agent_info_and_update_masters({
                addresses: potential_masters
            }, {
                connection: item.connection
            })
            .then(info => {
                item.agent_info = info;
                if (info.name !== item.node.name) {
                    dbg.log0('_get_agent_info: rename node from', item.node.name,
                        'to', info.name);
                    this._map_node_name.delete(String(item.node.name));
                    this._map_node_name.set(String(info.name), item);
                }
                const updates = _.pick(info, AGENT_INFO_FIELDS);
                updates.heartbeat = Date.now();
                _.extend(item.node, updates);
                this._set_need_update.add(item);
            });
    }

    _update_rpc_config(item) {
        if (!item.connection) return;
        const system = system_store.data.get_by_id(item.node.system);
        const rpc_proto = process.env.AGENTS_PROTOCOL || 'n2n';
        const rpc_address = rpc_proto === 'n2n' ?
            'n2n://' + item.node.peer_id :
            rpc_proto + '://' + item.node.ip + ':' + (process.env.AGENT_PORT || 9999);
        const rpc_config = {};
        if (rpc_address !== item.agent_info.rpc_address) {
            rpc_config.rpc_address = rpc_address;
        }
        // only update if the system defined a base address
        // otherwise the agent is using the ip directly, so no update is needed
        if (system.base_address && system.base_address !== item.agent_info.base_address) {
            rpc_config.base_address = system.base_address;
        }
        // make sure we don't modify the system's n2n_config
        const n2n_config = _.extend(null,
            item.agent_info.n2n_config,
            _.cloneDeep(system.n2n_config));
        if (!_.isEqual(n2n_config, item.agent_info.n2n_config)) {
            rpc_config.n2n_config = n2n_config;
        }
        // skip the update when no changes detected
        if (_.isEmpty(rpc_config)) return;
        dbg.log0('_update_rpc_config:', item.node.name, rpc_config);
        return this.client.agent.update_rpc_config(rpc_config, {
                connection: item.connection
            })
            .then(() => {
                _.extend(item.node, rpc_config);
                this._set_need_update.add(item);
            });
    }

    _test_store_perf(item) {
        if (!item.connection) return;
        // TODO check how much time passed since last test
        dbg.log0('_test_store_perf:', item.node.name);
        return this.client.agent.test_store_perf({
                count: 5
            }, {
                connection: item.connection
            })
            .then(res => {
                this._set_need_update.add(item);
                item.node.latency_of_disk_read = js_utils.array_push_keep_latest(
                    item.node.latency_of_disk_read, res.read, MAX_NUM_LATENCIES);
                item.node.latency_of_disk_write = js_utils.array_push_keep_latest(
                    item.node.latency_of_disk_write, res.write, MAX_NUM_LATENCIES);
            });
    }

    _test_network_perf(item) {
        if (!item.connection) return;
        // TODO GUYM _test_network_perf with few other nodes
        // and detect if we have a NAT preventing TCP to this node
        this._set_need_update.add(item);
        item.node.latency_to_server = js_utils.array_push_keep_latest(
            item.node.latency_to_server, [0], MAX_NUM_LATENCIES);
    }

    _update_nodes_store(force) {
        // skip the update if not forced and not enough coalescing
        if (!this._set_need_update.size) return;
        if (!force && this._set_need_update.size < UPDATE_STORE_MIN_ITEMS) return;

        const new_nodes = [];
        const bulk_items = this._set_need_update;
        this._set_need_update = new Set();
        for (const item of bulk_items) {
            if (!item.node_from_store) {
                new_nodes.push(item);
            }
        }

        return P.resolve()
            .then(() => nodes_store.instance().bulk_update(bulk_items))
            .then(() => P.map(new_nodes, item => {
                Dispatcher.instance().activity({
                    level: 'info',
                    event: 'node.create',
                    system: item.node.system,
                    node: item.node._id,
                    actor: item.account && item.account._id,
                    desc: `${item.node.name} was added by ${item.account && item.account.email}`,
                });
                return this.client.agent.update_auth_token({
                        auth_token: auth_server.make_auth_token({
                            system_id: String(item.node.system),
                            role: 'agent',
                            extra: {
                                node_id: item.node._id
                            }
                        })
                    }, {
                        connection: item.connection
                    })
                    .catch(err => {
                        dbg.warn('update_auth_token ERROR node', item.node._id, err);
                        // TODO handle error of update_auth_token - disconnect? deleted from store?
                    });
            }, {
                concurrency: 10
            }))
            .then(() => {
                // for all updated nodes we can consider the store updated
                // if no new updates were requested while we were writing
                for (const item of bulk_items) {
                    if (!this._set_need_update.has(item)) {
                        item.node_from_store = _.cloneDeep(item.node);
                    }
                }
            })
            .catch(err => {
                dbg.error('_update_nodes_store ERROR', err);
                // add all the failed nodes to set
                for (const item of bulk_items) {
                    this._set_need_update.add(item);
                }
            });
    }


    _update_status(item) {
        dbg.log0('_update_status:', item.node.name);

        item.online = Boolean(item.connection);

        // to decide the node trusted status we check the reported issues
        item.trusted = true;
        if (item.node.issues_report) {
            for (const issue of item.node.issues_report) {
                // tampering is a trust issue, but maybe we need to refine this
                // and only consider trust issue after 3 tampering strikes
                // which are not too old
                if (issue.reason === 'TAMPERING') {
                    item.trusted = false;
                }
            }
        }

        // TODO GUYM implement node n2n_connectivity & connectivity status
        item.n2n_connectivity = true;
        item.connectivity = 'TCP';

        item.avg_ping = _.mean(item.node.latency_to_server);
        item.avg_disk_read = _.mean(item.node.latency_of_disk_read);
        item.avg_disk_write = _.mean(item.node.latency_of_disk_write);

        item.storage_full =
            item.node.storage.limit ?
            (item.node.storage.used >= item.node.storage.limit) :
            (item.node.storage.free <= config.NODES_FREE_SPACE_RESERVE);

        item.has_issues = !(
            item.online &&
            item.trusted &&
            !item.node.decommissioning &&
            !item.node.decommissioned &&
            !item.node.deleting &&
            !item.node.deleted);

        item.readable = Boolean(
            item.online &&
            item.trusted &&
            !item.node.decommissioned && // but readable when decommissioning !
            !item.node.deleting &&
            !item.node.deleted);

<<<<<<< HEAD
        item.writable = Boolean(
=======
        item.writable = Boolean(!item.storage_full &&
>>>>>>> 2f1a1a20
            item.online &&
            item.trusted &&
            !item.storage_full &&
            !item.node.decommissioning &&
            !item.node.decommissioned &&
            !item.node.deleting &&
            !item.node.deleted);

        item.accessibility =
            (item.readable && item.writable && 'FULL_ACCESS') ||
            (item.readable && 'READ_ONLY') ||
            'NO_ACCESS';

        this._update_data_activity(item);
    }

    _update_data_activity(item) {
        const reason = this._get_data_activity_reason(item);
        if (!reason) {
            item.data_activity = null;
            this._set_need_rebuild.delete(item);
            return;
        }
        const now = Date.now();
        const act = item.data_activity = item.data_activity || {};
        act.reason = reason;
        this._update_data_activity_stage(item, now);
        this._update_data_activity_progress(item, now);
        this._update_data_activity_schedule(item);
    }

    _get_data_activity_reason(item) {
        if (item.node.deleted) return '';
        if (item.node.deleting) return ACT_DELETING;
        if (item.node.decommissioned) return '';
        if (item.node.decommissioning) return ACT_DECOMMISSIONING;
        if (item.node.migrating_to_pool) return ACT_MIGRATING;
        if (!item.online) return ACT_RESTORING;
        return '';
    }

    _update_data_activity_stage(item, now) {
        const act = item.data_activity;

        if (now < item.node.heartbeat + config.REBUILD_NODE_OFFLINE_GRACE) {
            if (act.reason === ACT_RESTORING) {
                dbg.log0('_update_data_activity_stage: WAIT OFFLINE THRESHOLD',
                    item.node.name, act);
                act.stage = {
                    name: STAGE_OFFLINE_GRACE,
                    time: {
                        start: item.node.heartbeat,
                        end: item.node.heartbeat + config.REBUILD_NODE_OFFLINE_GRACE,
                    },
                    size: {},
                };
                return;
            }
        } else if (act.stage && act.stage.name === STAGE_OFFLINE_GRACE) {
            dbg.log0('_update_data_activity_stage: PASSED OFFLINE THRESHOLD',
                item.node.name, act);
            // nullify to reuse the code that init right next
            act.stage = null;
        }

        if (!act.stage) {
            dbg.log0('_update_data_activity_stage: START REBUILDING',
                item.node.name, act);
            act.stage = {
                name: STAGE_REBUILDING,
                time: {
                    start: now
                },
                size: {
                    total: item.node.storage.used,
                    remaining: item.node.storage.used,
                    completed: 0
                }
            };
            return;
        }

        if (!act.stage.done) return;

        if (act.stage.name === STAGE_REBUILDING) {
            dbg.log0('_update_data_activity_stage: DONE REBUILDING',
                item.node.name, act);
            if (act.reason !== ACT_RESTORING) {
                act.stage = {
                    name: STAGE_WIPING,
                    time: {
                        start: now,
                    },
                    size: {
                        total: item.node.storage.used,
                        remaining: item.node.storage.used,
                        completed: 0,
                    },
                };
            }
            return;
        }

        if (act.stage.name === STAGE_WIPING) {
            dbg.log0('_update_data_activity_stage: DONE WIPING', item.node.name, act);
            if (item.node.migrating_to_pool) {
                delete item.node.migrating_to_pool;
            }
            if (item.node.decommissioning) {
                item.node.decommissioned = Date.now();
            }
            if (item.node.deleting) {
                item.node.deleted = Date.now();
            }
            act.done = true;
        }
    }

    _update_data_activity_progress(item, now) {
        const act = item.data_activity;

        if (act.stage && act.stage.size) {
            act.stage.size.remaining = Math.max(0,
                act.stage.size.total - act.stage.size.completed);
            const completed_time = now - act.stage.time.start;
            const remaining_time = act.stage.size.remaining *
                completed_time / act.stage.size.completed;
            act.stage.time.end = now + remaining_time;
        }

        act.time = act.time || {};
        act.time.start = act.time.start || now;
        // TODO estimate all stages
        act.time.end = act.stage.time.end;

        if (act.time.end) {
            act.progress = Math.min(1, Math.max(0,
                (now - act.time.start) / (act.time.end - act.time.start)
            ));
        } else {
            act.progress = 0;
        }
    }

    _update_data_activity_schedule(item) {
        const act = item.data_activity;

        if (!act || act.done) {
            item.data_activity = null;
            this._set_need_rebuild.delete(item);
            this._set_need_update.add(item);
            return;
        }

        if (system_server_utils.system_in_maintenance(item.node.system)) {
            dbg.warn('_update_status: delay node data_activity',
                'while system in maintenance', item.node.name);
            act.stage.wait_reason = WAIT_SYSTEM_MAINTENANCE;
            this._set_need_rebuild.delete(item);
            return;
        }

        if (act.stage.name === STAGE_REBUILDING) {
            if (!act.running) {
                setTimeout(() => {
                    this._set_need_rebuild.add(item);
                    this._wakeup_rebuild();
                }, config.REBUILD_BATCH_DELAY).unref();
            }
        }

        if (act.stage.name === STAGE_WIPING) {
            if (!item.online) {
                act.stage.wait_reason = WAIT_NODE_OFFLINE;
                this._set_need_rebuild.delete(item);
            } else if (!act.running) {
                setTimeout(() => {
                    this._set_need_rebuild.add(item);
                    this._wakeup_rebuild();
                }, config.REBUILD_BATCH_DELAY).unref();
            }
        }
    }

    _wakeup_rebuild() {
        const count = Math.min(
            config.REBUILD_NODE_CONCURRENCY,
            this._set_need_rebuild.size - this._num_running_rebuilds);
        for (let i = 0; i < count; ++i) {
            this._rebuild_worker(i);
        }
    }

    _rebuild_worker(i) {
        let iter = this._set_need_rebuild_iter;
        let next = iter && iter.next();
        if (!next || next.done) {
            iter = this._set_need_rebuild.values();
            next = iter.next();
            this._set_need_rebuild_iter = iter;
            if (next.done) return; // no work
        }
        const item = next.value;
        this._num_running_rebuilds += 1;
        this._set_need_rebuild.delete(item);
        // use small delay skew to avoid running together
        return promise_utils.delay_unblocking(5 * i)
            .then(() => this._rebuild_node(item))
            .finally(() => {
                this._num_running_rebuilds -= 1;
                this._wakeup_rebuild();
            });
    }

    _rebuild_node(item) {
        if (!this._started) return;
        if (!item.data_activity) return;
        const act = item.data_activity;
        if (act.running) return;
        act.running = true;
        dbg.log0('_rebuild_node: start', item.node.name, act);
        return P.resolve()
            .then(() => md_store.iterate_node_chunks(
                item.node.system,
                item.node._id,
                act.stage.marker,
                config.REBUILD_BATCH_SIZE))
            .then(res => {
                act.stage.marker = res.marker;
                act.stage.size.completed += res.blocks_size;
                const builder = new MapBuilder(res.chunks);
                return builder.run();
            })
            .then(() => {
                act.running = false;
                if (!act.stage.marker) {
                    if (act.stage.rebuild_had_errors) {
                        dbg.log0('_rebuild_node: HAD ERRORS. RESTART', item.node.name, act);
                        act.stage.rebuild_had_errors = false;
                        act.stage.size.completed = 0;
                    } else {
                        act.stage.done = true;
                        dbg.log0('_rebuild_node: DONE', item.node.name, act);
                    }
                }
                this._update_data_activity(item);
            })
            .catch(err => {
                act.running = false;
                dbg.warn('_rebuild_node: ERROR', item.node.name, err.stack || err);
                act.stage.rebuild_had_errors = true;
                this._update_data_activity(item);
            });
    }


    _filter_nodes(query) {
        const list = [];
        const filter_counts = {
            count: 0,
            online: 0,
            has_issues: 0,
        };

        // we are generating a function that will implement most of the query
        // so that we can run it on every node item, and minimize the compare work.
        let code = '';
        if (query.system) {
            code += `if ('${query.system}' !== String(item.node.system)) return false; `;
        }
        if (query.pools) {
            code += `if (!(String(item.node.pool) in { `;
            for (const pool_id of query.pools) {
                code += `'${pool_id}': 1, `;
            }
            code += ` })) return false; `;
        }
        if (query.filter) {
            code += `if (!${query.filter}.test(item.node.name) &&
                !${query.filter}.test(item.node.ip)) return false; `;
        }
        if (query.geolocation) {
            code += `if (!${query.geolocation}.test(item.node.geolocation)) return false; `;
        }
        if (query.skip_address) {
            code += `if ('${query.skip_address}' === item.node.rpc_address) return false; `;
        }
        if (query.skip_cloud_nodes) {
            code += `if (item.node.is_cloud_node) return false; `;
        }
        if (query.skip_internal) {
            code += `if (item.node.is_internal_node) return false; `;
        }
        for (const field of QUERY_FIELDS) {
            const value = query[field.query];
            if (_.isUndefined(value)) continue;
            if (field.type === 'Boolean') {
                code += `if (${value} !== Boolean(${field.item})) return false; `;
            } else if (field.type === 'String') {
                code += `if ('${value}' !== String(${field.item})) return false; `;
            }
        }
        code += `return true; `;
        // eslint-disable-next-line no-new-func
        const filter_item_func = new Function('item', code);

        const items = query.nodes ?
            new Set(_.map(query.nodes, node_identity =>
                this._get_node(node_identity, 'allow_offline', 'allow_missing'))) :
            this._map_node_id.values();
        for (const item of items) {
            if (!item) continue;
            // update the status of every node we go over
            this._update_status(item);
            if (!filter_item_func(item)) continue;

            // the filter_counts count nodes that passed all filters besides
            // the filters of online and has_issues filters
            // this is used for the frontend to show the total count even
            // when actually showing the filtered list of nodes with issues
            if (item.has_issues) filter_counts.has_issues += 1;
            if (item.online) filter_counts.online += 1;
            filter_counts.count += 1;

            // after counting, we can finally filter by
            if (!_.isUndefined(query.has_issues) &&
                query.has_issues !== Boolean(item.has_issues)) continue;
            if (!_.isUndefined(query.online) &&
                query.online !== Boolean(item.online)) continue;

            console.log('list_nodes: adding node', item.node.name);
            list.push(item);
        }
        return {
            list: list,
            filter_counts: filter_counts,
        };
    }

    _sort_nodes_list(list, options) {
        if (!options || !options.sort) return;
        if (options.sort === 'name') {
            list.sort(js_utils.sort_compare_by(item => String(item.node.name), options.order));
        } else if (options.sort === 'ip') {
            list.sort(js_utils.sort_compare_by(item => String(item.node.ip), options.order));
        } else if (options.sort === 'has_issues') {
            list.sort(js_utils.sort_compare_by(item => Boolean(item.has_issues), options.order));
        } else if (options.sort === 'online') {
            list.sort(js_utils.sort_compare_by(item => Boolean(item.online), options.order));
        } else if (options.sort === 'trusted') {
            list.sort(js_utils.sort_compare_by(item => Boolean(item.trusted), options.order));
        } else if (options.sort === 'used') {
            list.sort(js_utils.sort_compare_by(item => item.node.storage.used, options.order));
        } else if (options.sort === 'accessibility') {
            list.sort(js_utils.sort_compare_by(item => item.accessibility, options.order));
        } else if (options.sort === 'connectivity') {
            list.sort(js_utils.sort_compare_by(item => item.connectivity, options.order));
        } else if (options.sort === 'data_activity') {
            list.sort(js_utils.sort_compare_by(item => item.data_activity.reason, options.order));
        } else if (options.sort === 'shuffle') {
            chance.shuffle(list);
        }
    }

    _paginate_nodes_list(list, options) {
        const skip = options.skip || 0;
        const limit = options.limit || list.length;
        return list.slice(skip, skip + limit);
    }

    _suggest_pool_assign() {
        // prepare nodes data per pool
        const pools_data_map = new Map();
        for (const item of this._map_node_id.values()) {
            item.suggested_pool = ''; // reset previous suggestion
            const node_id = String(item.node._id);
            const pool_id = String(item.node.pool);
            const pool = system_store.data.get_by_id(pool_id);
            dbg.log0('_suggest_pool_assign: node', item.node.name, 'pool', pool && pool.name);
            if (!pool) continue;
            let pool_data = pools_data_map.get(pool_id);
            if (!pool_data) {
                pool_data = {
                    pool_id: pool_id,
                    pool_name: pool.name,
                    docs: []
                };
                pools_data_map.set(pool_id, pool_data);
            }

            // cannot use numbers as dclassify tokens only discrete strings,
            // so we have to transform numbers to some relevant tokens
            const tokens = [];
            if (item.node.ip) {
                const x = item.node.ip.split('.');
                if (x.length === 4) {
                    tokens.push('ip:' + x[0] + '.x.x.x');
                    tokens.push('ip:' + x[0] + '.' + x[1] + '.x.x');
                    tokens.push('ip:' + x[0] + '.' + x[1] + '.' + x[2] + '.x');
                    tokens.push('ip:' + x[0] + '.' + x[1] + '.' + x[2] + '.' + x[3]);
                }
            }
            if (item.node.os_info) {
                tokens.push('platform:' + item.node.os_info.platform);
                tokens.push('arch:' + item.node.os_info.arch);
                tokens.push('totalmem:' + scale_size_token(item.node.os_info.totalmem));
            }
            if (_.isNumber(item.avg_ping)) {
                tokens.push('avg_ping:' + scale_number_token(item.avg_ping));
            }
            if (_.isNumber(item.avg_disk_read)) {
                tokens.push('avg_disk_read:' + scale_number_token(item.avg_disk_read));
            }
            if (_.isNumber(item.avg_disk_write)) {
                tokens.push('avg_disk_write:' + scale_number_token(item.avg_disk_write));
            }
            if (item.node.storage && _.isNumber(item.node.storage.total)) {
                const storage_other =
                    item.node.storage.total -
                    item.node.storage.used -
                    item.node.storage.free;
                tokens.push('storage_other:' + scale_size_token(storage_other));
                tokens.push('storage_total:' + scale_size_token(item.node.storage.total));
            }
            pool_data.docs.push(new dclassify.Document(node_id, tokens));
        }

        // take the data of all the pools without the default_pool
        // and use it to train a classifier of nodes to pools
        const data_set = new dclassify.DataSet();
        const classifier = new dclassify.Classifier({
            applyInverse: true
        });
        let num_trained_pools = 0;
        for (const pool_data of pools_data_map.values()) {
            if (pool_data.pool_name === 'default_pool') continue;
            dbg.log0('_suggest_pool_assign: add to data set',
                pool_data.pool_name, pool_data.docs);
            data_set.add(pool_data.pool_name, pool_data.docs);
            num_trained_pools += 1;
        }
        if (num_trained_pools <= 0) {
            dbg.log0('_suggest_pool_assign: no pools to suggest');
            return;
        } else if (num_trained_pools === 1) {
            // the classifier requires at least two options to work
            dbg.log0('_suggest_pool_assign: only one pool to suggest,',
                'too small for real suggestion');
            return;
        }
        classifier.train(data_set);
        dbg.log0('_suggest_pool_assign: Trained:', classifier,
            'probabilities', JSON.stringify(classifier.probabilities));

        // for nodes in the default_pool use the classifier to suggest a pool
        for (const pool_data of pools_data_map.values()) {
            if (pool_data.pool_name !== 'default_pool') continue;
            for (const doc of pool_data.docs) {
                const item = this._map_node_id.get(doc.id);
                dbg.log0('_suggest_pool_assign: classify start', item.node.name, doc);
                const res = classifier.classify(doc);
                dbg.log0('_suggest_pool_assign: classify result', item.node.name, res);
                if (res.category !== 'default_pool') {
                    item.suggested_pool = res.category;
                } else if (res.secondCategory !== 'default_pool') {
                    item.suggested_pool = res.secondCategory;
                }
            }
        }
    }

    list_nodes(query, options) {
        console.log('list_nodes: query', query);
        this._throw_if_not_started_and_loaded();
        const filter_res = this._filter_nodes(query);
        const list = filter_res.list;
        this._sort_nodes_list(list, options);
        const res_list = options && options.pagination ?
            this._paginate_nodes_list(list, options) : list;
        console.log('list_nodes', res_list.length, '/', list.length);

        return {
            total_count: list.length,
            filter_counts: filter_res.filter_counts,
            nodes: _.map(res_list, item =>
                this._get_node_info(item, options && options.fields)),
        };
    }

    _aggregate_nodes_list(list) {
        let count = 0;
        let online = 0;
        let has_issues = 0;
        const storage = {
            total: BigInteger.zero,
            free: BigInteger.zero,
            used: BigInteger.zero,
            reserved: BigInteger.zero,
            unavailable_free: BigInteger.zero,
            used_other: BigInteger.zero,
        };
        _.each(list, item => {
            count += 1;
            if (item.online) online += 1;
            if (item.has_issues) {
                has_issues += 1;
            }

            // for internal agents set reserve to 0
            let reserve = item.node.is_internal_node ? 0 : config.NODES_FREE_SPACE_RESERVE;

            const free_considering_reserve =
                new BigInteger(item.node.storage.free || 0)
                .minus(reserve);
            if (free_considering_reserve.greater(0)) {
                if (item.has_issues) {
                    storage.unavailable_free = storage.unavailable_free
                        .plus(free_considering_reserve);
                } else {
                    storage.free = storage.free
                        .plus(free_considering_reserve);
                }
                storage.reserved = storage.reserved
                    .plus(reserve || 0);
            } else {
                storage.reserved = storage.reserved
                    .plus(item.node.storage.free || 0);
            }
            storage.total = storage.total
                .plus(item.node.storage.total || 0);
            storage.used = storage.used
                .plus(item.node.storage.used || 0);
        });
        storage.used_other = BigInteger.max(0,
            storage.total
            .minus(storage.used)
            .minus(storage.reserved)
            .minus(storage.free)
            .minus(storage.unavailable_free));
        return {
            nodes: {
                count: count,
                online: online,
                has_issues: has_issues,
            },
            storage: size_utils.to_bigint_storage(storage)
        };
    }

    aggregate_nodes(query, group_by) {
        this._throw_if_not_started_and_loaded();
        const list = this._filter_nodes(query).list;
        const res = this._aggregate_nodes_list(list);
        if (group_by) {
            if (group_by === 'pool') {
                const pool_groups = _.groupBy(list,
                    item => String(item.node.pool));
                res.groups = _.mapValues(pool_groups,
                    items => this._aggregate_nodes_list(items));
            } else {
                throw new Error('aggregate_nodes: Invalid group_by ' + group_by);
            }
        }
        return res;
    }

    _get_node_info(item, fields) {
        const node = item.node;
        const info = _.defaults(
            _.pick(item, MONITOR_INFO_FIELDS),
            _.pick(node, NODE_INFO_FIELDS),
            NODE_INFO_DEFAULTS);
        info._id = String(node._id);
        info.peer_id = String(node.peer_id);
        info.pool = system_store.data.get_by_id(node.pool).name;
        if (node.is_internal_node) info.demo_node = true;
        const act = item.data_activity;
        if (act && !act.done) {
            info.data_activity = _.pick(act,
                'reason',
                'progress',
                'time');
            info.data_activity.stage = _.pick(act.stage,
                'name',
                'time',
                'size',
                'wait_reason');
        }
        info.storage = get_storage_info(node.storage, /*ignore_reserve=*/ node.is_internal_node);
        info.drives = _.map(node.drives, drive => ({
            mount: drive.mount,
            drive_id: drive.drive_id,
            storage: get_storage_info(drive.storage, /*ignore_reserve=*/ node.is_internal_node)
        }));
        info.os_info = _.defaults({}, node.os_info);
        if (info.os_info.uptime) {
            info.os_info.uptime = new Date(info.os_info.uptime).getTime();
        }
        if (info.os_info.last_update) {
            info.os_info.last_update = new Date(info.os_info.last_update).getTime();
        }

        return fields ? _.pick(info, '_id', fields) : info;
    }

    _get_node(node_identity, allow_offline, allow_missing) {
        if (!this._loaded) throw new RpcError('MONITOR_NOT_LOADED');
        let item;
        if (node_identity.id) {
            item = this._map_node_id.get(String(node_identity.id));
        } else if (node_identity.name) {
            item = this._map_node_name.get(String(node_identity.name));
        } else if (node_identity.peer_id) {
            item = this._map_peer_id.get(String(node_identity.peer_id));
        } else if (node_identity.rpc_address) {
            item = this._map_peer_id.get(node_identity.rpc_address.slice('n2n://'.length));
        }
        if (!item && allow_missing !== 'allow_missing') {
            dbg.log0('Nodes ids:', Array.from(this._map_node_id.keys()));
            dbg.log0('Nodes names:', Array.from(this._map_node_name.keys()));
            throw new RpcError('NO_SUCH_NODE',
                'No node ' + JSON.stringify(node_identity));
        }
        if (item && !item.connection && allow_offline !== 'allow_offline') {
            throw new RpcError('NODE_OFFLINE',
                'Node is offline ' + JSON.stringify(node_identity));
        }
        return item;
    }

    /**
     * n2n_signal sends an n2n signal to the target node,
     * and returns the reply to the source node,
     * in order to assist with n2n ICE connection establishment between two nodes.
     */
    n2n_signal(signal_params) {
        dbg.log1('n2n_signal:', signal_params.target);
        this._throw_if_not_started_and_loaded();
        const item = this._get_node({
            rpc_address: signal_params.target
        });
        if (!item) {
            // TODO do the hockey pocky in the cluster like was in redirector
        }
        return this.client.agent.n2n_signal(signal_params, {
            connection: item.connection,
        });
    }

    /**
     * n2n_proxy sends an rpc call to the target node like a proxy.
     */
    n2n_proxy(proxy_params) {
        dbg.log3('n2n_proxy: target', proxy_params.target,
            'call', proxy_params.method_api + '.' + proxy_params.method_name,
            'params', proxy_params.request_params);
        this._throw_if_not_started_and_loaded();

        const item = this._get_node({
            rpc_address: proxy_params.target
        });
        const api = proxy_params.method_api.slice(0, -4); //Remove _api suffix
        const method_name = proxy_params.method_name;
        const method = server_rpc.rpc.schema[proxy_params.method_api].methods[method_name];
        if (method.params_import_buffers) {
            // dbg.log5('n2n_proxy: params_import_buffers', proxy_params);
            method.params_import_buffers(proxy_params.request_params, proxy_params.proxy_buffer);
        }

        return this.client[api][method_name](proxy_params.request_params, {
                connection: item.connection,
            })
            .then(reply => {
                const res = {
                    proxy_reply: reply
                };
                if (method.reply_export_buffers) {
                    res.proxy_buffer = buffer_utils.get_single(method.reply_export_buffers(reply));
                    // dbg.log5('n2n_proxy: reply_export_buffers', reply);
                }
                return res;
            });
    }

    test_node_network(self_test_params) {
        dbg.log0('test_node_network:', self_test_params);
        this._throw_if_not_started_and_loaded();
        const item = this._get_node({
            rpc_address: self_test_params.source
        });
        return this.client.agent.test_network_perf_to_peer(self_test_params, {
            connection: item.connection,
        });
    }

    collect_agent_diagnostics(node_identity) {
        this._throw_if_not_started_and_loaded();
        const item = this._get_node(node_identity);
        return server_rpc.client.agent.collect_diagnostics(undefined, {
            connection: item.connection,
        });
    }

    set_debug_node(req) {
        this._throw_if_not_started_and_loaded();
        const debug_level = req.rpc_params.level;
        const node_identity = req.rpc_params.node;
        const item = this._get_node(node_identity);
        return P.resolve()
            .then(() => {
                item.node.debug_level = debug_level;
                this._set_need_update.add(item);
                return server_rpc.client.agent.set_debug_node({
                    level: debug_level
                }, {
                    connection: item.connection,
                });
            })
            .then(() => {
                Dispatcher.instance().activity({
                    system: req.system._id,
                    level: 'info',
                    event: 'dbg.set_debug_node',
                    actor: req.account && req.account._id,
                    node: item.node._id,
                    desc: `${item.node.name} debug level was raised by ${req.account && req.account.email}`,
                });
                dbg.log1('set_debug_node was successful for agent', item.node.name,
                    'level', debug_level);
            });
    }

    allocate_nodes(params) {
        this._throw_if_not_started_and_loaded();
        const pool_id = String(params.pool_id);
        const list = [];
        for (const item of this._map_node_id.values()) {
            this._update_status(item);
            if (!item.writable) continue;
            if (String(item.node.pool) !== String(pool_id)) continue;
            list.push(item);
        }
        list.sort(js_utils.sort_compare_by(item => item.node.storage.used, 1));
        const max = 1000;
        const res_list = list.length < max ? list : list.slice(0, max);
        return {
            nodes: _.map(res_list, item => this._get_node_info(item, params.fields))
        };
    }

    report_error_on_node_blocks(params) {
        this._throw_if_not_started_and_loaded();
        for (const block_report of params.blocks_report) {
            const node_id = block_report.block_md.node;
            const item = this._get_node({
                id: node_id
            }, 'allow_offline', 'allow_missing');
            if (!item) {
                dbg.warn('report_error_on_node_blocks: node not found for block',
                    block_report);
                continue;
            }
            // mark the issue on the node
            item.node.issues_report = item.node.issues_report || [];
            item.node.issues_report.push({
                time: Date.now(),
                action: block_report.action,
                reason: block_report.rpc_code || ''
            });
            // TODO pack issues_report by action and reason, instead of naive
            while (item.node.issues_report.length > 20) {
                const oldest = item.node.issues_report.shift();
                const first = item.node.issues_report[0];
                first.count = (first.count || 0) + 1;
                if (!first.count_since ||
                    first.count_since > oldest.time) {
                    first.count_since = oldest.time;
                }
            }
            dbg.log0('report_error_on_node_blocks:',
                'node', item.node.name,
                'issues_report', item.node.issues_report,
                'block_report', block_report);
            // disconnect from the node to force reconnect
            this._set_connection(item, null);
        }
    }

}


function get_storage_info(storage, ignore_reserve) {
    let reply = {
        total: storage.total || 0,
        free: storage.free || 0,
        used: storage.used || 0,
        alloc: storage.alloc || 0,
        limit: storage.limit || 0,
        reserved: config.NODES_FREE_SPACE_RESERVE || 0,
        used_other: storage.used_other || 0
    };

    reply.reserved = ignore_reserve ? 0 : Math.min(config.NODES_FREE_SPACE_RESERVE, reply.free);
    reply.free -= reply.reserved;
    reply.used_other = Math.max(reply.total - reply.used - reply.reserved - reply.free, 0);
    return reply;
}

function scale_number_token(num) {
    return Math.pow(2, Math.round(Math.log2(num)));
}

function scale_size_token(size) {
    const scaled = Math.max(scale_number_token(size), size_utils.GIGABYTE);
    return size_utils.human_size(scaled);
}

// EXPORTS
exports.NodesMonitor = NodesMonitor;<|MERGE_RESOLUTION|>--- conflicted
+++ resolved
@@ -706,11 +706,7 @@
             !item.node.deleting &&
             !item.node.deleted);
 
-<<<<<<< HEAD
         item.writable = Boolean(
-=======
-        item.writable = Boolean(!item.storage_full &&
->>>>>>> 2f1a1a20
             item.online &&
             item.trusted &&
             !item.storage_full &&
