--- conflicted
+++ resolved
@@ -169,13 +169,8 @@
     }
 
     start() {
-<<<<<<< HEAD
-        if (this._started){
-            dbg.log0('NodesMonitor already started returning.')
-=======
         if (this._started) {
             dbg.log0('NodesMonitor already started returning.');
->>>>>>> c41ccece
             return P.resolve();
         }
         dbg.log0('starting nodes_monitor');
