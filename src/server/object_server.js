/* jshint node:true */
'use strict';

var _ = require('lodash');
var P = require('../util/promise');
var db = require('./db');
var object_mapper = require('./object_mapper');
var glob_to_regexp = require('glob-to-regexp');
var dbg = require('../util/debug_module')(__filename);
var string_utils = require('../util/string_utils');

/**
 *
 * OBJECT_SERVER
 *
 */
var object_server = {

    // object upload
    create_multipart_upload: create_multipart_upload,
    list_multipart_parts: list_multipart_parts,
    complete_multipart_upload: complete_multipart_upload,
    abort_multipart_upload: abort_multipart_upload,
    allocate_object_parts: allocate_object_parts,
    finalize_object_parts: finalize_object_parts,
    report_bad_block: report_bad_block,

    // read
    read_object_mappings: read_object_mappings,

    // object meta-data
    read_object_md: read_object_md,
    update_object_md: update_object_md,
    delete_object: delete_object,
    list_objects: list_objects,

    //cloud sync related
    set_all_files_for_sync: set_all_files_for_sync
};

module.exports = object_server;



/**
 *
 * CREATE_MULTIPART_UPLOAD
 *
 */
function create_multipart_upload(req) {
    return load_bucket(req)
        .then(function() {
            var info = {
                system: req.system.id,
                bucket: req.bucket.id,
                key: req.rpc_params.key,
                size: req.rpc_params.size,
                content_type: req.rpc_params.content_type || 'application/octet-stream',
                upload_size: 0,
                cloud_synced: false,
            };
            return db.ObjectMD.create(info);
        }).thenResolve();
}



/**
 *
 * LIST_MULTIPART_PARTS
 *
 */
function list_multipart_parts(req) {
    return find_object_md(req)
        .then(function(obj) {
            fail_obj_not_in_upload_mode(req, obj);
            var params = _.pick(req.rpc_params,
                'part_number_marker',
                'max_parts');
            params.obj = obj;
            return object_mapper.list_multipart_parts(params);
        });
}



/**
 *
 * COMPLETE_MULTIPART_UPLOAD
 *
 */
function complete_multipart_upload(req) {
    var obj;
    dbg.log1('complete_multipart_upload - etag', req.rpc_params.etag, 'req:', req);
    return find_object_md(req)
        .then(function(obj_arg) {
            obj = obj_arg;
            fail_obj_not_in_upload_mode(req, obj);

            if (req.rpc_params.fix_parts_size) {
                return object_mapper.fix_multipart_parts(obj);
            }
        })
        .then(function(object_size) {
            db.ActivityLog.create({
                system: req.system,
                level: 'info',
                event: 'obj.uploaded',
                obj: obj,
            });

            return obj.update({
                    size: object_size || obj.size,
                    etag: req.rpc_params.etag,
                    $unset: {
                        upload_size: 1
                    }
                })
                .exec();
        })
        .thenResolve();
}



/**
 *
 * ABORT_MULTIPART_UPLOAD
 *
 */
function abort_multipart_upload(req) {
    //TODO: Maybe mark the ul as aborted so we won't continue to allocate parts
    //and only then delete. Thus not having currently allocated parts deleted,
    //while continuing to ul resulting in a partial file
    return delete_object(req);
}



/**
 *
 * ALLOCATE_OBJECT_PARTS
 *
 */
function allocate_object_parts(req) {
    return find_object_md(req)
        .then(function(obj) {
            fail_obj_not_in_upload_mode(req, obj);
            return object_mapper.allocate_object_parts(
                req.bucket,
                obj,
                req.rpc_params.parts);
        });
}


/**
 *
 * FINALIZE_OBJECT_PART
 *
 */
function finalize_object_parts(req) {
    return find_object_md(req)
        .then(function(obj) {
            fail_obj_not_in_upload_mode(req, obj);
            return object_mapper.finalize_object_parts(
                req.bucket,
                obj,
                req.rpc_params.parts);
        });
}


function report_bad_block(req) {
    return find_object_md(req)
        .then(function(obj) {
            var params = req.rpc_params;
            params.obj = obj;
            return object_mapper.report_bad_block(params);
        })
        .then(function(new_block) {
            if (new_block) {
                return {
                    new_block: new_block
                };
            }
        });
}


/**
 *
 * READ_OBJECT_MAPPING
 *
 */
function read_object_mappings(req) {
    var obj;

    return find_object_md(req)
        .then(function(obj_arg) {
            obj = obj_arg;
            var params = _.pick(req.rpc_params,
                'start',
                'end',
                'skip',
                'limit',
                'adminfo');
            params.obj = obj;
            // allow adminfo only to admin!
            if (params.adminfo && req.role !== 'admin') {
                params.adminfo = false;
            }
            return object_mapper.read_object_mappings(params);
        })
        .then(function(parts) {
            return {
                size: obj.size,
                parts: parts,
            };
        });
}



/**
 *
 * READ_OBJECT_MD
 *
 */
function read_object_md(req) {
    return find_object_md(req)
        .then(function(obj) {
            return get_object_info(obj);
        });
}



/**
 *
 * UPDATE_OBJECT_MD
 *
 */
function update_object_md(req) {
    return find_object_md(req)
        .then(function(obj) {
            var updates = _.pick(req.rpc_params, 'content_type');
            return obj.update(updates).exec();
        })
        .then(db.check_not_deleted(req, 'object'))
        .thenResolve();
}



/**
 *
 * DELETE_OBJECT
 *
 */
function delete_object(req) {
    var deleted_object;
    return load_bucket(req)
        .then(function() {
            var query = _.omit(object_md_query(req), 'deleted');
            return db.ObjectMD.findOne(query).exec();
        })
        .then(db.check_not_found(req, 'object'))
        .then(function(obj) {
            deleted_object = obj;
            dbg.log4('deleting object', obj);
            return obj.update({
                deleted: new Date(),
                cloud_synced: false
            }).exec();
        })
        .then(function() {
            return object_mapper.delete_object_mappings(deleted_object);
        })
        .thenResolve();
}


/**
 * return a regexp pattern to be appended to a prefix
 * to make it match "prefix/file" or "prefix/dir/"
 * but with a custom delimiter instead of /
 * @param delimiter - a single character.
 */
function one_level_delimiter(delimiter) {
    var d = string_utils.escapeRegExp(delimiter[0]);
    return '[^' + d + ']*' + d + '?$';
}

/**
 * common case is / as delimiter
 */
var ONE_LEVEL_SLASH_DELIMITER = one_level_delimiter('/');


/**
 *
 * LIST_OBJECTS
 *
 */
function list_objects(req) {
    dbg.log0('key query', req.rpc_params);
    return load_bucket(req)
        .then(function() {
            var info = _.omit(object_md_query(req), 'key');
            if (req.rpc_params.key_query) {
                info.key = new RegExp(string_utils.escapeRegExp(req.rpc_params.key_query), 'i');
            } else if (req.rpc_params.key_regexp) {
                info.key = new RegExp(req.rpc_params.key_regexp);
            } else if (req.rpc_params.key_glob) {
                info.key = glob_to_regexp(req.rpc_params.key_glob);
            } else if (req.rpc_params.key_prefix) {
                info.key = new RegExp('^' + string_utils.escapeRegExp(req.rpc_params.key_prefix));
            } else if (!_.isUndefined(req.rpc_params.key_s3_prefix)) {
                // match "prefix/file" or "prefix/dir/"
                var one_level = req.rpc_params.delimiter ?
                    one_level_delimiter(req.rpc_params.delimiter) :
                    ONE_LEVEL_SLASH_DELIMITER;
                var prefix = string_utils.escapeRegExp(req.rpc_params.key_s3_prefix);
                info.key = new RegExp('^' + prefix + one_level);
            }

            var skip = req.rpc_params.skip;
            var limit = req.rpc_params.limit;
            console.log('key query2', info);
            var find = db.ObjectMD.find(info).sort('-_id');
            if (skip) {
                find.skip(skip);
            }
            if (limit) {
                find.limit(limit);
            }
            return P.all([
                find.exec(),
                req.rpc_params.pagination && db.ObjectMD.count(info)
            ]);
        })
        .spread(function(objects, total_count) {
            var res = {
                objects: _.map(objects, function(obj) {
                    return {
                        key: obj.key,
                        info: get_object_info(obj),
                    };
                })
            };
            if (req.rpc_params.pagination) {
                res.total_count = total_count;
            }
            return res;
        });
}

<<<<<<< HEAD
=======
//TODO:: add limit and skip
//Preferably move part of list_objects to a mutual function called by both
function list_all_objects(sysid, bucket) {
    return P.when(db.ObjectMD
            .find({
                system: sysid,
                bucket: bucket,
                deleted: null
            })
            .sort('key')
            .exec())
        .then(function(list) {
            return list;
        });
}

//return all objects which need sync (new and deleted) for sysid, bucketid
function list_need_sync(sysid, bucketid) {
    var res = {
        deleted: [],
        added: [],
    };

    return P.when(db.ObjectMD
            .find({
                system: sysid,
                bucket: bucketid,
                cloud_synced: false
            })
            .exec())
        .then(function(need_to_sync) {
            _.each(need_to_sync, function(obj) {
                if (typeof(obj.deleted) !== 'undefined') {
                    res.deleted.push(obj);
                } else {
                    res.added.push(obj);
                }
            });
            return res;
        })
        .then(null, function(err) {
            console.warn('list_need_sync got error', err, err.stack);
        });
}

//set cloud_sync to true on given object
function mark_cloud_synced(object) {
    return P.when(db.ObjectMD
            .findOne({
                system: object.system,
                bucket: object.bucket,
                key: object.key,
                //Don't set deleted, since we update both deleted and not
            })
            .exec())
        .then(function(dbobj) {
            return dbobj.update({
                cloud_synced: true
            }).exec();
        });
}

>>>>>>> c7ccd058
//mark all objects on specific bucket for sync
//TODO:: use mongoDB bulk instead of two mongoose ops
function set_all_files_for_sync(sysid, bucketid) {
    dbg.log2('marking all objects on sys', sysid, 'bucket', bucketid, 'as sync needed');
    //Mark all "live" objects to be cloud synced
    return P.when(db.ObjectMD.update({
            system: sysid,
            bucket: bucketid,
            cloud_synced: true,
            deleted: null,
        }, {
            cloud_synced: false
        }, {
            multi: true
        }).exec())
        .then(function() {
            //Mark all "previous" deleted objects as not needed for cloud sync
            return P.when(db.ObjectMD.update({
                system: sysid,
                bucket: bucketid,
                cloud_synced: false,
                deleted: {
                    $ne: null
                },
            }, {
                cloud_synced: true
            }, {
                multi: true
            }).exec());
        });
}
// UTILS //////////////////////////////////////////////////////////


function get_object_info(md) {
    var info = _.pick(md, 'size', 'content_type', 'etag');
    info.size = info.size || 0;
    info.content_type = info.content_type || '';
    info.etag = info.etag || '';
    info.create_time = md.create_time.getTime();
    if (_.isNumber(md.upload_size)) {
        info.upload_size = md.upload_size;
    }

    return info;
}

function load_bucket(req) {
    return db.BucketCache.get({
            system: req.system.id,
            name: req.rpc_params.bucket,
        })
        .then(db.check_not_deleted(req, 'bucket'))
        .then(function(bucket) {
            req.bucket = bucket;
        });
}

function object_md_query(req) {
    return {
        system: req.system.id,
        bucket: req.bucket.id,
        key: req.rpc_params.key,
        deleted: null
    };
}

function find_object_md(req) {
    return load_bucket(req)
        .then(function() {
            return db.ObjectMDCache.get({
                system: req.system.id,
                bucket: req.bucket.id,
                key: req.rpc_params.key,
            });
        })
        .then(db.check_not_deleted(req, 'object'));
}

function fail_obj_not_in_upload_mode(req, obj) {
    if (!_.isNumber(obj.upload_size)) {
        throw req.rpc_error('BAD_STATE', 'object not in upload mode ' + obj.key);
    }
}<|MERGE_RESOLUTION|>--- conflicted
+++ resolved
@@ -356,71 +356,6 @@
         });
 }
 
-<<<<<<< HEAD
-=======
-//TODO:: add limit and skip
-//Preferably move part of list_objects to a mutual function called by both
-function list_all_objects(sysid, bucket) {
-    return P.when(db.ObjectMD
-            .find({
-                system: sysid,
-                bucket: bucket,
-                deleted: null
-            })
-            .sort('key')
-            .exec())
-        .then(function(list) {
-            return list;
-        });
-}
-
-//return all objects which need sync (new and deleted) for sysid, bucketid
-function list_need_sync(sysid, bucketid) {
-    var res = {
-        deleted: [],
-        added: [],
-    };
-
-    return P.when(db.ObjectMD
-            .find({
-                system: sysid,
-                bucket: bucketid,
-                cloud_synced: false
-            })
-            .exec())
-        .then(function(need_to_sync) {
-            _.each(need_to_sync, function(obj) {
-                if (typeof(obj.deleted) !== 'undefined') {
-                    res.deleted.push(obj);
-                } else {
-                    res.added.push(obj);
-                }
-            });
-            return res;
-        })
-        .then(null, function(err) {
-            console.warn('list_need_sync got error', err, err.stack);
-        });
-}
-
-//set cloud_sync to true on given object
-function mark_cloud_synced(object) {
-    return P.when(db.ObjectMD
-            .findOne({
-                system: object.system,
-                bucket: object.bucket,
-                key: object.key,
-                //Don't set deleted, since we update both deleted and not
-            })
-            .exec())
-        .then(function(dbobj) {
-            return dbobj.update({
-                cloud_synced: true
-            }).exec();
-        });
-}
-
->>>>>>> c7ccd058
 //mark all objects on specific bucket for sync
 //TODO:: use mongoDB bulk instead of two mongoose ops
 function set_all_files_for_sync(sysid, bucketid) {
