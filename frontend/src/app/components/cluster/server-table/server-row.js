import Disposable from 'disposable';
import ko from 'knockout';
<<<<<<< HEAD
=======
import { collectDiagnosticsState } from 'model';
>>>>>>> c41ccece
import { downloadServerDiagnosticPack, setServerDebugLevel } from 'actions';
import { deepFreeze, isUndefined } from 'utils';

const stateIconMapping = deepFreeze({
    CONNECTED: {
        name: 'healthy',
        css: 'success',
        tooltip: 'Healthy'
    },

    IN_PROGRESS: {
        name: 'in-progress',
        css: 'warning',
        tooltip: 'In Progress'
    },

    DISCONNECTED: {
        name: 'problem',
        css: 'error',
        tooltip: 'Problem'
    }
});

export default class ServerRowViewModel extends Disposable {
    constructor(server) {
        super();

        this.state = ko.pureComputed(
            () => server() ? stateIconMapping[server().status] : ''
        );

        this.hostname = ko.pureComputed(
            () => server() ? server().hostname : ''
        );

        this.address = ko.pureComputed(
            () => server() ? server().address : ''
        );

        this.memoryUsage = ko.pureComputed(
            () => server().memory_usage
        ).extend({
            formatNumber: { format: '%' }
        });

        this.cpuUsage = ko.pureComputed(
            () => server().cpu_usage
        ).extend({
            formatNumber: { format: '%' }
        });

        this.version = ko.pureComputed(
            () => server() ? server().version : 'N/A'
        );

        this.secret = ko.pureComputed(
            () => server() && server().secret
        );

        this.primaryDNS = ko.pureComputed(
            () => (server() && server().dns_servers[0]) || 'Not set'
        );

        this.secondaryDNS = ko.pureComputed(
            () => (server() && server().dns_servers[1]) || 'Not set'
        );

        this.timeConfig = ko.pureComputed(
            () => {
                let ntpServer = server() && server().ntp_server;

                return ntpServer ?
                    `Using NTP server at ${ntpServer}` :
                    'Using local server time';
            }
        );

        this.debugLevel = ko.pureComputed(
            () => {
                let level = server() && server().debug_level;
                return isUndefined(level) ? 0 : level;
            }
        );

        this.debugLevelText = ko.pureComputed(
            () => this.debugLevel() > 0 ? 'High' : 'Low'
        );

        this.toogleDebugLevelButtonText = ko.pureComputed(
            () => `${this.debugLevel() > 0 ? 'Lower' : 'Raise' } Debug Level`
        );

        this.debugLevelCss = ko.pureComputed(
            () => ({ 'high-debug-level': this.debugLevel() > 0 })
        );
<<<<<<< HEAD
=======

        this.isCollectingDiagnostics = ko.pureComputed(
            () => Boolean(collectDiagnosticsState()[
                `server:${this.hostname()}`
            ])
        );
>>>>>>> c41ccece
    }

    toogleDebugLevel() {
        let newDebugLevel = this.debugLevel() === 0 ? 5 : 0;
        return setServerDebugLevel(this.secret(), this.hostname(), newDebugLevel);
    }

    downloadDiagnosticPack() {
        downloadServerDiagnosticPack(this.secret(), this.hostname());
    }
}<|MERGE_RESOLUTION|>--- conflicted
+++ resolved
@@ -1,9 +1,6 @@
 import Disposable from 'disposable';
 import ko from 'knockout';
-<<<<<<< HEAD
-=======
 import { collectDiagnosticsState } from 'model';
->>>>>>> c41ccece
 import { downloadServerDiagnosticPack, setServerDebugLevel } from 'actions';
 import { deepFreeze, isUndefined } from 'utils';
 
@@ -99,15 +96,12 @@
         this.debugLevelCss = ko.pureComputed(
             () => ({ 'high-debug-level': this.debugLevel() > 0 })
         );
-<<<<<<< HEAD
-=======
 
         this.isCollectingDiagnostics = ko.pureComputed(
             () => Boolean(collectDiagnosticsState()[
                 `server:${this.hostname()}`
             ])
         );
->>>>>>> c41ccece
     }
 
     toogleDebugLevel() {
