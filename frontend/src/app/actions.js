--- conflicted
+++ resolved
@@ -1404,18 +1404,10 @@
 export function downloadNodeDiagnosticPack(nodeName) {
     logAction('downloadDiagnosticFile', { nodeName });
 
-<<<<<<< HEAD
-    api.node.read_node({ name: nodeName })
-        .then(
-            node => api.node.collect_agent_diagnostics(node)
-        )
-        .then(downloadFile)
-=======
     api.node.collect_agent_diagnostics({ name: nodeName })
         .then(
             url => downloadFile(url)
         )
->>>>>>> 87ddcd69
         .done();
 }
 
@@ -1434,13 +1426,8 @@
     api.node.read_node({ name: node })
         .then(
             node => api.node.set_debug_node({
-<<<<<<< HEAD
-                level: level,
-                target: node.rpc_address
-=======
                 name: node.name,
-                level: 5
->>>>>>> 87ddcd69
+                level: level
             })
         )
         .then(
