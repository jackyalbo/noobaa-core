--- conflicted
+++ resolved
@@ -324,8 +324,10 @@
 }
 
 export function clearCompletedUploads() {
-    model.recentUploads.remove(
-        upload => upload.state === 'UPLOADED' || upload.state === 'FAILED'
+    model.uploads(
+        model.uploads().filter(
+            upload => !upload.completed
+        )
     );
 }
 
@@ -955,6 +957,8 @@
         queueSize: 4
     });
 
+    let uploads = model.uploads;
+
     let { access_key , secret_key } = model.systemInfo().owner.access_keys[0];
     let s3 = new AWS.S3({
         endpoint: endpoint,
@@ -966,7 +970,6 @@
         sslEnabled: false
     });
 
-<<<<<<< HEAD
     for (const file of files) {
         // Create an entry in the recent uploaded list.
         let upload = {
@@ -980,7 +983,6 @@
         };
 
         // Add the new upload to the uploads model.
-        let uploads = model.uploads;
         uploads.unshift(upload);
 
         // Start the upload.
@@ -999,47 +1001,6 @@
                 } else {
                     upload.progress = upload.size;
                 }
-=======
-    let uploadRequests = Array.from(files).map(
-        file => new Promise(
-            resolve => {
-                // Create an entry in the recent uploaded list.
-                let entry = {
-                    name: file.name,
-                    targetBucket: bucketName,
-                    state: 'UPLOADING',
-                    progress: 0,
-                    error: null
-                };
-                recentUploads.unshift(entry);
-
-                // Start the upload.
-                s3.upload(
-                    {
-                        Key: file.name,
-                        Bucket: bucketName,
-                        Body: file,
-                        ContentType: file.type
-                    },
-                    {
-                        partSize: 64 * 1024 * 1024,
-                        queueSize: 4
-                    },
-                    error => {
-                        if (!error) {
-                            entry.state = 'UPLOADED';
-                            entry.progress = 1;
-                            resolve(true);
-
-                        } else {
-                            entry.state = 'FAILED';
-                            entry.error = error;
-
-                            // This is not a bug we want to resolve failed uploads
-                            // in order to finalize the entire upload process.
-                            resolve(false);
-                        }
->>>>>>> de87d962
 
                 let currentBatch = uploads().filter(
                     upload => !upload.archived
@@ -1080,6 +1041,9 @@
             }
         );
     }
+
+    // Save the request size.
+    uploads.lastRequestFileCount(files.length);
 }
 
 export function testNode(source, testSet) {
