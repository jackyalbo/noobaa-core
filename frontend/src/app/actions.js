--- conflicted
+++ resolved
@@ -1325,15 +1325,9 @@
         secret_key: secretKey
     };
 
-<<<<<<< HEAD
     // TODO: the call to get_cloud_sync is used here to check that the keys are valid, 
     // and the server can access S3 using this keys. Need to replace this with a sort of 
     // s3 ping when avaliable in server side.
-=======
-    // TODO: the call to get_cloud_sync is used here to check that the keys are valid,
-        // and the server can access S3 using this keys. Need to replace this with a sort of
-        // s3 ping when avaliable in server side.
->>>>>>> 120e50e1
     api.bucket.get_cloud_buckets(credentials)
         .then(
             () => api.account.add_account_sync_credentials_cache(credentials)
@@ -1341,13 +1335,9 @@
         .then(loadAccountAwsCredentials)
         .done();
 }
-<<<<<<< HEAD
  
 export function notify(message, severity = 'INFO') {
     logAction('notifyInfo', { message, severity });
-=======
-
->>>>>>> 120e50e1
-
-    model.lastNotification({ message, severity });
+
+̦    model.lastNotification({ message, severity });
 }